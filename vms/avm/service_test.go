// (c) 2019-2020, Ava Labs, Inc. All rights reserved.
// See the file LICENSE for licensing terms.

package avm

import (
	"bytes"
	"fmt"
	"strings"
	"testing"

	"math/rand"

	"github.com/stretchr/testify/assert"

	"github.com/ava-labs/avalanchego/api"
	"github.com/ava-labs/avalanchego/api/keystore"
	"github.com/ava-labs/avalanchego/chains/atomic"
	"github.com/ava-labs/avalanchego/ids"
	"github.com/ava-labs/avalanchego/snow/choices"
	"github.com/ava-labs/avalanchego/utils/constants"
	"github.com/ava-labs/avalanchego/utils/crypto"
	"github.com/ava-labs/avalanchego/utils/formatting"
	"github.com/ava-labs/avalanchego/utils/json"
	"github.com/ava-labs/avalanchego/utils/sampler"
	"github.com/ava-labs/avalanchego/vms/components/avax"
	"github.com/ava-labs/avalanchego/vms/secp256k1fx"
)

var (
	testChangeAddr = ids.GenerateTestShortID()
)

// Returns:
// 1) genesis bytes of vm
// 2) the VM
// 3) The service that wraps the VM
// 4) atomic memory to use in tests
func setup(t *testing.T) ([]byte, *VM, *Service, *atomic.Memory) {
	genesisBytes, _, vm, m := GenesisVM(t)
	keystore := keystore.CreateTestKeystore()
	if err := keystore.AddUser(username, password); err != nil {
		t.Fatalf("couldn't add user: %s", err)
	}
	vm.ctx.Keystore = keystore.NewBlockchainKeyStore(chainID)
	s := &Service{vm: vm}
	return genesisBytes, vm, s, m
}

// Returns:
// 1) genesis bytes of vm
// 2) the VM
// 3) The service that wraps the VM
// 4) atomic memory to use in tests
func setupWithKeys(t *testing.T) ([]byte, *VM, *Service, *atomic.Memory) {
	genesisBytes, vm, s, m := setup(t)

	// Import the initially funded private keys
	user := userState{vm: vm}
	db, err := s.vm.ctx.Keystore.GetDatabase(username, password)
	if err != nil {
		t.Fatalf("Failed to get user database: %s", err)
	}

	addrs := []ids.ShortID{}
	for _, sk := range keys {
		if err := user.SetKey(db, sk); err != nil {
			t.Fatalf("Failed to set key for user: %s", err)
		}
		addrs = append(addrs, sk.PublicKey().Address())
	}
	if err := user.SetAddresses(db, addrs); err != nil {
		t.Fatalf("Failed to set user addresses: %s", err)
	}

	return genesisBytes, vm, s, m
}

// Sample from a set of addresses and return them raw and formatted as strings.
// The size of the sample is between 1 and len(addrs)
// If len(addrs) == 0, returns nil
func sampleAddrs(t *testing.T, vm *VM, addrs []ids.ShortID) ([]ids.ShortID, []string) {
	sampledAddrs := []ids.ShortID{}
	sampledAddrsStr := []string{}

	sampler := sampler.NewUniform()
	if err := sampler.Initialize(uint64(len(addrs))); err != nil {
		t.Fatal(err)
	}

	numAddrs := 1 + rand.Intn(len(addrs))
	for i := 0; i < numAddrs; i++ {
		indices, err := sampler.Sample(1)
		if err != nil {
			t.Fatal(err)
		} else if len(indices) != 1 {
			t.Fatal("should have gotten only 1 index")
		}
		addr := addrs[indices[0]]
		sampledAddrs = append(sampledAddrs, addr)
		addrStr, err := vm.FormatLocalAddress(addr)
		if err != nil {
			t.Fatal(err)
		}
		sampledAddrsStr = append(sampledAddrsStr, addrStr)
	}
	return sampledAddrs, sampledAddrsStr
}

// Returns error if [numTxFees] tx fees was not deducted from the addresses in [fromAddrs]
// relative to their starting balance
func verifyTxFeeDeducted(t *testing.T, s *Service, fromAddrs []ids.ShortID, numTxFees int) error {
	totalTxFee := numTxFees * int(s.vm.txFee)
	fromAddrsStartBalance := int(startBalance) * len(fromAddrs)

	// Key: Address
	// Value: AVAX balance
	balances := map[[20]byte]int{}

	for _, addr := range addrs { // get balances for all addresses
		addrStr, err := s.vm.FormatLocalAddress(addr)
		if err != nil {
			t.Fatal(err)
		}
		reply := &GetBalanceReply{}
		err = s.GetBalance(nil,
			&GetBalanceArgs{
				Address: addrStr,
				AssetID: s.vm.ctx.AVAXAssetID.String(),
			},
			reply,
		)
		if err != nil {
			return fmt.Errorf("couldn't get balance of %s: %s", addr, err)
		}
		balances[addr.Key()] = int(reply.Balance)
	}

	fromAddrsTotalBalance := 0
	for _, addr := range fromAddrs {
		fromAddrsTotalBalance += balances[addr.Key()]
	}

	if fromAddrsTotalBalance != fromAddrsStartBalance-totalTxFee {
		return fmt.Errorf("expected fromAddrs to have %d balance but have %d",
			fromAddrsStartBalance-totalTxFee,
			fromAddrsTotalBalance,
		)
	}
	return nil
}

func TestServiceIssueTx(t *testing.T) {
	genesisBytes, vm, s, _ := setup(t)
	defer func() {
		vm.Shutdown()
		vm.ctx.Lock.Unlock()
	}()

	txArgs := &FormattedTx{}
	txReply := &api.JsonTxID{}
	err := s.IssueTx(nil, txArgs, txReply)
	if err == nil {
		t.Fatal("Expected empty transaction to return an error")
	}

	tx := NewTx(t, genesisBytes, vm)
	txArgs.Tx = formatting.CB58{Bytes: tx.Bytes()}
	txReply = &api.JsonTxID{}
	if err := s.IssueTx(nil, txArgs, txReply); err != nil {
		t.Fatal(err)
	}
	if !txReply.TxID.Equals(tx.ID()) {
		t.Fatalf("Expected %q, got %q", txReply.TxID, tx.ID())
	}
}

func TestServiceGetTxStatus(t *testing.T) {
	genesisBytes, vm, s, _ := setup(t)
	defer func() {
		vm.Shutdown()
		vm.ctx.Lock.Unlock()
	}()

	statusArgs := &api.JsonTxID{}
	statusReply := &GetTxStatusReply{}
	if err := s.GetTxStatus(nil, statusArgs, statusReply); err == nil {
		t.Fatal("Expected empty transaction to return an error")
	}

	tx := NewTx(t, genesisBytes, vm)
	statusArgs.TxID = tx.ID()
	statusReply = &GetTxStatusReply{}
	if err := s.GetTxStatus(nil, statusArgs, statusReply); err != nil {
		t.Fatal(err)
	}
	if expected := choices.Unknown; expected != statusReply.Status {
		t.Fatalf(
			"Expected an unsubmitted tx to have status %q, got %q",
			expected.String(), statusReply.Status.String(),
		)
	}

	txArgs := &FormattedTx{Tx: formatting.CB58{Bytes: tx.Bytes()}}
	txReply := &api.JsonTxID{}
	if err := s.IssueTx(nil, txArgs, txReply); err != nil {
		t.Fatal(err)
	}
	statusReply = &GetTxStatusReply{}
	if err := s.GetTxStatus(nil, statusArgs, statusReply); err != nil {
		t.Fatal(err)
	}
	if expected := choices.Processing; expected != statusReply.Status {
		t.Fatalf(
			"Expected a submitted tx to have status %q, got %q",
			expected.String(), statusReply.Status.String(),
		)
	}
}

func TestServiceGetBalance(t *testing.T) {
	genesisBytes, vm, s, _ := setup(t)
	defer func() {
		vm.Shutdown()
		vm.ctx.Lock.Unlock()
	}()

	genesisTx := GetAVAXTxFromGenesisTest(genesisBytes, t)
	assetID := genesisTx.ID()
	addr := keys[0].PublicKey().Address()
	addrStr, err := vm.FormatLocalAddress(addr)
	if err != nil {
		t.Fatal(err)
	}

	balanceArgs := &GetBalanceArgs{
		Address: addrStr,
		AssetID: assetID.String(),
	}
	balanceReply := &GetBalanceReply{}
	err = s.GetBalance(nil, balanceArgs, balanceReply)
	assert.NoError(t, err)
	assert.Equal(t, uint64(balanceReply.Balance), uint64(startBalance))
	assert.Len(t, balanceReply.UTXOIDs, 1, "should have only returned 1 utxoID")
}

func TestServiceGetAllBalances(t *testing.T) {
	genesisBytes, vm, s, _ := setup(t)
	defer func() {
		vm.Shutdown()
		vm.ctx.Lock.Unlock()
	}()

	genesisTx := GetAVAXTxFromGenesisTest(genesisBytes, t)
	assetID := genesisTx.ID()
	addr := keys[0].PublicKey().Address()
	addrStr, err := vm.FormatLocalAddress(addr)
	if err != nil {
		t.Fatal(err)
	}

	balanceArgs := &api.JsonAddress{
		Address: addrStr,
	}
	balanceReply := &GetAllBalancesReply{}
	err = s.GetAllBalances(nil, balanceArgs, balanceReply)
	assert.NoError(t, err)

	assert.Len(t, balanceReply.Balances, 1)

	balance := balanceReply.Balances[0]
	alias, err := vm.PrimaryAlias(assetID)
	if err != nil {
		t.Fatalf("Failed to get primary alias of genesis asset: %s", err)
	}
	assert.Equal(t, balance.AssetID, alias)
	assert.Equal(t, uint64(balance.Balance), uint64(startBalance))
}

func TestServiceGetTx(t *testing.T) {
	genesisBytes, vm, s, _ := setup(t)
	defer func() {
		vm.Shutdown()
		vm.ctx.Lock.Unlock()
	}()

	genesisTx := GetAVAXTxFromGenesisTest(genesisBytes, t)
	genesisTxBytes := genesisTx.Bytes()
	txID := genesisTx.ID()

	reply := FormattedTx{}
	err := s.GetTx(nil, &api.JsonTxID{
		TxID: txID,
	}, &reply)
	assert.NoError(t, err)
	assert.Equal(t, genesisTxBytes, reply.Tx.Bytes, "Wrong tx returned from service.GetTx")
}

func TestServiceGetNilTx(t *testing.T) {
	_, vm, s, _ := setup(t)
	defer func() {
		vm.Shutdown()
		vm.ctx.Lock.Unlock()
	}()

	reply := FormattedTx{}
	err := s.GetTx(nil, &api.JsonTxID{}, &reply)
	assert.Error(t, err, "Nil TxID should have returned an error")
}

func TestServiceGetUnknownTx(t *testing.T) {
	_, vm, s, _ := setup(t)
	defer func() {
		vm.Shutdown()
		vm.ctx.Lock.Unlock()
	}()

	reply := FormattedTx{}
	err := s.GetTx(nil, &api.JsonTxID{TxID: ids.Empty}, &reply)
	assert.Error(t, err, "Unknown TxID should have returned an error")
}

func TestServiceGetUTXOs(t *testing.T) {
	_, vm, s, m := setup(t)
	defer func() {
		vm.Shutdown()
		vm.ctx.Lock.Unlock()
	}()

	rawAddr := ids.GenerateTestShortID()
	rawEmptyAddr := ids.GenerateTestShortID()

	numUTXOs := 10
	// Put a bunch of UTXOs
	for i := 0; i < numUTXOs; i++ {
		if err := vm.state.FundUTXO(&avax.UTXO{
			UTXOID: avax.UTXOID{
				TxID: ids.GenerateTestID(),
			},
			Asset: avax.Asset{ID: vm.ctx.AVAXAssetID},
			Out: &secp256k1fx.TransferOutput{
				Amt: 1,
				OutputOwners: secp256k1fx.OutputOwners{
					Threshold: 1,
					Addrs:     []ids.ShortID{rawAddr},
				},
			},
		}); err != nil {
			t.Fatal(err)
		}
	}

	sm := m.NewSharedMemory(platformChainID)

	elems := make([]*atomic.Element, numUTXOs)
	for i := range elems {
		utxo := &avax.UTXO{
			UTXOID: avax.UTXOID{
				TxID: ids.GenerateTestID(),
			},
			Asset: avax.Asset{ID: vm.ctx.AVAXAssetID},
			Out: &secp256k1fx.TransferOutput{
				Amt: 1,
				OutputOwners: secp256k1fx.OutputOwners{
					Threshold: 1,
					Addrs:     []ids.ShortID{rawAddr},
				},
			},
		}

		utxoBytes, err := vm.codec.Marshal(utxo)
		if err != nil {
			t.Fatal(err)
		}
		elems[i] = &atomic.Element{
			Key:   utxo.InputID().Bytes(),
			Value: utxoBytes,
			Traits: [][]byte{
				rawAddr.Bytes(),
			},
		}
	}

	if err := sm.Put(vm.ctx.ChainID, elems); err != nil {
		t.Fatal(err)
	}

	hrp := constants.GetHRP(vm.ctx.NetworkID)
	xAddr, err := vm.FormatLocalAddress(rawAddr)
	if err != nil {
		t.Fatal(err)
	}
	pAddr, err := vm.FormatAddress(platformChainID, rawAddr)
	if err != nil {
		t.Fatal(err)
	}
	unknownChainAddr, err := formatting.FormatAddress("R", hrp, rawAddr.Bytes())
	if err != nil {
		t.Fatal(err)
	}
	xEmptyAddr, err := vm.FormatLocalAddress(rawEmptyAddr)
	if err != nil {
		t.Fatal(err)
	}

	tests := []struct {
		label     string
		count     int
		shouldErr bool
		args      *GetUTXOsArgs
	}{
		{
			label:     "invalid address: ''",
			shouldErr: true,
			args: &GetUTXOsArgs{
				Addresses: []string{""},
			},
		},
		{
			label:     "invalid address: '-'",
			shouldErr: true,
			args: &GetUTXOsArgs{
				Addresses: []string{"-"},
			},
		},
		{
			label:     "invalid address: 'foo'",
			shouldErr: true,
			args: &GetUTXOsArgs{
				Addresses: []string{"foo"},
			},
		},
		{
			label:     "invalid address: 'foo-bar'",
			shouldErr: true,
			args: &GetUTXOsArgs{
				Addresses: []string{"foo-bar"},
			},
		},
		{
			label:     "invalid address: '<ChainID>'",
			shouldErr: true,
			args: &GetUTXOsArgs{
				Addresses: []string{vm.ctx.ChainID.String()},
			},
		},
		{
			label:     "invalid address: '<ChainID>-'",
			shouldErr: true,
			args: &GetUTXOsArgs{
				Addresses: []string{fmt.Sprintf("%s-", vm.ctx.ChainID.String())},
			},
		},
		{
			label:     "invalid address: '<Unknown ID>-<addr>'",
			shouldErr: true,
			args: &GetUTXOsArgs{
				Addresses: []string{unknownChainAddr},
			},
		},
		{
			label:     "no addresses",
			shouldErr: true,
			args:      &GetUTXOsArgs{},
		},
		{
			label: "get all X-chain UTXOs",
			count: numUTXOs,
			args: &GetUTXOsArgs{
				Addresses: []string{
					xAddr,
				},
			},
		},
		{
			label: "get one X-chain UTXO",
			count: 1,
			args: &GetUTXOsArgs{
				Addresses: []string{
					xAddr,
				},
				Limit: 1,
			},
		},
		{
			label: "limit greater than number of UTXOs",
			count: numUTXOs,
			args: &GetUTXOsArgs{
				Addresses: []string{
					xAddr,
				},
				Limit: json.Uint32(numUTXOs + 1),
			},
		},
		{
			label: "no utxos to return",
			count: 0,
			args: &GetUTXOsArgs{
				Addresses: []string{
					xEmptyAddr,
				},
			},
		},
		{
			label: "multiple address with utxos",
			count: numUTXOs,
			args: &GetUTXOsArgs{
				Addresses: []string{
					xEmptyAddr,
					xAddr,
				},
			},
		},
		{
			label: "get all P-chain UTXOs",
			count: numUTXOs,
			args: &GetUTXOsArgs{
				Addresses: []string{
					xAddr,
				},
				SourceChain: "P",
			},
		},
		{
			label:     "invalid source chain ID",
			shouldErr: true,
			count:     numUTXOs,
			args: &GetUTXOsArgs{
				Addresses: []string{
					xAddr,
				},
				SourceChain: "HomeRunDerby",
			},
		},
		{
			label: "get all P-chain UTXOs",
			count: numUTXOs,
			args: &GetUTXOsArgs{
				Addresses: []string{
					xAddr,
				},
				SourceChain: "P",
			},
		},
		{
			label:     "get UTXOs from multiple chains",
			shouldErr: true,
			args: &GetUTXOsArgs{
				Addresses: []string{
					xAddr,
					pAddr,
				},
			},
		},
		{
			label:     "get UTXOs for an address on a different chain",
			shouldErr: true,
			args: &GetUTXOsArgs{
				Addresses: []string{
					pAddr,
				},
			},
		},
	}
	for _, test := range tests {
		t.Run(test.label, func(t *testing.T) {
			reply := &GetUTXOsReply{}
			err := s.GetUTXOs(nil, test.args, reply)
			if err != nil {
				if !test.shouldErr {
					t.Fatal(err)
				}
				return
			}
			if test.shouldErr {
				t.Fatal("should have errored")
			}
			if test.count != len(reply.UTXOs) {
				t.Fatalf("Expected %d utxos, got %d", test.count, len(reply.UTXOs))
			}
		})
	}
}

func TestGetAssetDescription(t *testing.T) {
	genesisBytes, vm, s, _ := setup(t)
	defer func() {
		vm.Shutdown()
		vm.ctx.Lock.Unlock()
	}()

	genesisTx := GetAVAXTxFromGenesisTest(genesisBytes, t)

	avaxAssetID := genesisTx.ID()

	reply := GetAssetDescriptionReply{}
	err := s.GetAssetDescription(nil, &GetAssetDescriptionArgs{
		AssetID: avaxAssetID.String(),
	}, &reply)
	if err != nil {
		t.Fatal(err)
	}

	if reply.Name != "AVAX" {
		t.Fatalf("Wrong name returned from GetAssetDescription %s", reply.Name)
	}
	if reply.Symbol != "SYMB" {
		t.Fatalf("Wrong name returned from GetAssetDescription %s", reply.Symbol)
	}
}

func TestGetBalance(t *testing.T) {
	genesisBytes, vm, s, _ := setup(t)
	defer func() {
		vm.Shutdown()
		vm.ctx.Lock.Unlock()
	}()

	genesisTx := GetAVAXTxFromGenesisTest(genesisBytes, t)

	avaxAssetID := genesisTx.ID()

	reply := GetBalanceReply{}
	addrStr, err := vm.FormatLocalAddress(keys[0].PublicKey().Address())
	if err != nil {
		t.Fatal(err)
	}
	err = s.GetBalance(nil, &GetBalanceArgs{
		Address: addrStr,
		AssetID: avaxAssetID.String(),
	}, &reply)
	if err != nil {
		t.Fatal(err)
	}

	if uint64(reply.Balance) != startBalance {
		t.Fatalf("Wrong balance returned from GetBalance %d", reply.Balance)
	}
}

func TestCreateFixedCapAsset(t *testing.T) {
	_, vm, s, _ := setupWithKeys(t)
	defer func() {
		vm.Shutdown()
		vm.ctx.Lock.Unlock()
	}()

	reply := AssetIDChangeAddr{}
	addrStr, err := vm.FormatLocalAddress(keys[0].PublicKey().Address())
	if err != nil {
		t.Fatal(err)
	}

	changeAddrStr, err := vm.FormatLocalAddress(testChangeAddr)
	if err != nil {
		t.Fatal(err)
	}
	_, fromAddrsStr := sampleAddrs(t, vm, addrs)

	err = s.CreateFixedCapAsset(nil, &CreateFixedCapAssetArgs{
		JsonSpendHeader: api.JsonSpendHeader{
			UserPass: api.UserPass{
				Username: username,
				Password: password,
			},
			JsonFromAddrs:  api.JsonFromAddrs{From: fromAddrsStr},
			JsonChangeAddr: api.JsonChangeAddr{ChangeAddr: changeAddrStr},
		},
		Name:         "testAsset",
		Symbol:       "TEST",
		Denomination: 1,
		InitialHolders: []*Holder{{
			Amount:  123456789,
			Address: addrStr,
		}},
<<<<<<< HEAD
		JsonChangeAddr: api.JsonChangeAddr{
			ChangeAddr: changeAddrStr,
		},
=======
>>>>>>> 3efd2156
	}, &reply)
	if err != nil {
		t.Fatal(err)
	} else if reply.ChangeAddr != changeAddrStr {
		t.Fatalf("expected change address %s but got %s", changeAddrStr, reply.ChangeAddr)
	}
}

func TestCreateVariableCapAsset(t *testing.T) {
	_, vm, s, _ := setupWithKeys(t)
	defer func() {
		vm.Shutdown()
		vm.ctx.Lock.Unlock()
	}()

	reply := AssetIDChangeAddr{}
	addrStr, err := vm.FormatLocalAddress(keys[0].PublicKey().Address())
	if err != nil {
		t.Fatal(err)
	}
	changeAddrStr, err := vm.FormatLocalAddress(testChangeAddr)
	if err != nil {
		t.Fatal(err)
	}
	_, fromAddrsStr := sampleAddrs(t, vm, addrs)

	err = s.CreateVariableCapAsset(nil, &CreateVariableCapAssetArgs{
		JsonSpendHeader: api.JsonSpendHeader{
			UserPass: api.UserPass{
				Username: username,
				Password: password,
			},
			JsonFromAddrs:  api.JsonFromAddrs{From: fromAddrsStr},
			JsonChangeAddr: api.JsonChangeAddr{ChangeAddr: changeAddrStr},
		},
		Name:   "test asset",
		Symbol: "TEST",
		MinterSets: []Owners{
			{
				Threshold: 1,
				Minters: []string{
					addrStr,
				},
			},
		},
<<<<<<< HEAD
		JsonChangeAddr: api.JsonChangeAddr{
			ChangeAddr: changeAddrStr,
		},
=======
>>>>>>> 3efd2156
	}, &reply)
	if err != nil {
		t.Fatal(err)
	} else if reply.ChangeAddr != changeAddrStr {
		t.Fatalf("expected change address %s but got %s", changeAddrStr, reply.ChangeAddr)
	}

	createAssetTx := UniqueTx{
		vm:   vm,
		txID: reply.AssetID,
	}
	if status := createAssetTx.Status(); status != choices.Processing {
		t.Fatalf("CreateVariableCapAssetTx status should have been Processing, but was %s", status)
	}
	if err := createAssetTx.Accept(); err != nil {
		t.Fatalf("Failed to accept CreateVariableCapAssetTx due to: %s", err)
	}

	createdAssetID := reply.AssetID.String()
	// Test minting of the created variable cap asset
	mintArgs := &MintArgs{
		JsonSpendHeader: api.JsonSpendHeader{
			UserPass: api.UserPass{
				Username: username,
				Password: password,
			},
			JsonChangeAddr: api.JsonChangeAddr{ChangeAddr: changeAddrStr},
		},
		Amount:  200,
		AssetID: createdAssetID,
		To:      addrStr,
<<<<<<< HEAD
		JsonChangeAddr: api.JsonChangeAddr{
			ChangeAddr: changeAddrStr,
		},
=======
>>>>>>> 3efd2156
	}
	mintReply := &api.JsonTxIDChangeAddr{}
	if err := s.Mint(nil, mintArgs, mintReply); err != nil {
		t.Fatalf("Failed to mint variable cap asset due to: %s", err)
	} else if mintReply.ChangeAddr != changeAddrStr {
		t.Fatalf("expected change address %s but got %s", changeAddrStr, mintReply.ChangeAddr)
	}

	mintTx := UniqueTx{
		vm:   vm,
		txID: mintReply.TxID,
	}

	if status := mintTx.Status(); status != choices.Processing {
		t.Fatalf("MintTx status should have been Processing, but was %s", status)
	}
	if err := mintTx.Accept(); err != nil {
		t.Fatalf("Failed to accept MintTx due to: %s", err)
	}

	sendArgs := &SendArgs{
		JsonSpendHeader: api.JsonSpendHeader{
			UserPass: api.UserPass{
				Username: username,
				Password: password,
			},
			JsonFromAddrs:  api.JsonFromAddrs{From: fromAddrsStr},
			JsonChangeAddr: api.JsonChangeAddr{ChangeAddr: changeAddrStr},
		},
		Amount:  200,
		AssetID: createdAssetID,
		To:      addrStr,
<<<<<<< HEAD
		JsonChangeAddr: api.JsonChangeAddr{
			ChangeAddr: changeAddrStr,
		},
=======
>>>>>>> 3efd2156
	}
	sendReply := &api.JsonTxIDChangeAddr{}
	if err := s.Send(nil, sendArgs, sendReply); err != nil {
		t.Fatalf("Failed to send newly minted variable cap asset due to: %s", err)
	} else if sendReply.ChangeAddr != changeAddrStr {
		t.Fatalf("expected change address to be %s but got %s", changeAddrStr, sendReply.ChangeAddr)
	}
}

func TestNFTWorkflow(t *testing.T) {
	_, vm, s, _ := setupWithKeys(t)
	defer func() {
		vm.Shutdown()
		vm.ctx.Lock.Unlock()
	}()

	fromAddrs, fromAddrsStr := sampleAddrs(t, vm, addrs)
	changeAddrStr, err := vm.FormatLocalAddress(testChangeAddr)
	if err != nil {
		t.Fatal(err)
	}

	// Test minting of the created variable cap asset
	addrStr, err := vm.FormatLocalAddress(keys[0].PublicKey().Address())
	if err != nil {
		t.Fatal(err)
	}

	createArgs := &CreateNFTAssetArgs{
		JsonSpendHeader: api.JsonSpendHeader{
			UserPass: api.UserPass{
				Username: username,
				Password: password,
			},
			JsonFromAddrs:  api.JsonFromAddrs{From: fromAddrsStr},
			JsonChangeAddr: api.JsonChangeAddr{ChangeAddr: changeAddrStr},
		},
		Name:   "BIG COIN",
		Symbol: "COIN",
		MinterSets: []Owners{
			{
				Threshold: 1,
				Minters: []string{
					addrStr,
				},
			},
		},
<<<<<<< HEAD
		JsonChangeAddr: api.JsonChangeAddr{
			ChangeAddr: changeAddrStr,
		},
=======
>>>>>>> 3efd2156
	}
	createReply := &AssetIDChangeAddr{}
	if err := s.CreateNFTAsset(nil, createArgs, createReply); err != nil {
		t.Fatalf("Failed to mint variable cap asset due to: %s", err)
	} else if createReply.ChangeAddr != changeAddrStr {
		t.Fatalf("expected change address to be %s but got %s", changeAddrStr, createReply.ChangeAddr)
	}

	assetID := createReply.AssetID
	createNFTTx := UniqueTx{
		vm:   vm,
		txID: createReply.AssetID,
	}
	// Accept the transaction so that we can Mint NFTs for the test
	if createNFTTx.Status() != choices.Processing {
		t.Fatalf("CreateNFTTx should have been processing after creating the NFT")
	}
	if err := createNFTTx.Accept(); err != nil {
		t.Fatalf("Failed to accept CreateNFT transaction: %s", err)
	} else if verifyTxFeeDeducted(t, s, fromAddrs, 1); err != nil {
		t.Fatal(err)
	}

	mintArgs := &MintNFTArgs{
		JsonSpendHeader: api.JsonSpendHeader{
			UserPass: api.UserPass{
				Username: username,
				Password: password,
			},
			JsonFromAddrs:  api.JsonFromAddrs{},
			JsonChangeAddr: api.JsonChangeAddr{ChangeAddr: changeAddrStr},
		},
		AssetID: assetID.String(),
		Payload: formatting.CB58{Bytes: []byte{1, 2, 3, 4, 5}},
		To:      addrStr,
<<<<<<< HEAD
		JsonChangeAddr: api.JsonChangeAddr{
			ChangeAddr: changeAddrStr,
		},
=======
>>>>>>> 3efd2156
	}
	mintReply := &api.JsonTxIDChangeAddr{}

	if err := s.MintNFT(nil, mintArgs, mintReply); err != nil {
		t.Fatalf("MintNFT returned an error: %s", err)
	} else if createReply.ChangeAddr != changeAddrStr {
		t.Fatalf("expected change address to be %s but got %s", changeAddrStr, mintReply.ChangeAddr)
	}

	mintNFTTx := UniqueTx{
		vm:   vm,
		txID: mintReply.TxID,
	}
	if mintNFTTx.Status() != choices.Processing {
		t.Fatal("MintNFTTx should have been processing after minting the NFT")
	}

	// Accept the transaction so that we can send the newly minted NFT
	if err := mintNFTTx.Accept(); err != nil {
		t.Fatalf("Failed to accept MintNFTTx: %s", err)
	}

	sendArgs := &SendNFTArgs{
		JsonSpendHeader: api.JsonSpendHeader{
			UserPass: api.UserPass{
				Username: username,
				Password: password,
			},
			JsonFromAddrs:  api.JsonFromAddrs{},
			JsonChangeAddr: api.JsonChangeAddr{ChangeAddr: changeAddrStr},
		},
		AssetID: assetID.String(),
		GroupID: 0,
		To:      addrStr,
<<<<<<< HEAD
		JsonChangeAddr: api.JsonChangeAddr{
			ChangeAddr: changeAddrStr,
		},
=======
>>>>>>> 3efd2156
	}
	sendReply := &api.JsonTxIDChangeAddr{}
	if err := s.SendNFT(nil, sendArgs, sendReply); err != nil {
		t.Fatalf("Failed to send NFT due to: %s", err)
	} else if sendReply.ChangeAddr != changeAddrStr {
		t.Fatalf("expected change address to be %s but got %s", changeAddrStr, sendReply.ChangeAddr)
	}
}

func TestImportExportKey(t *testing.T) {
	_, vm, s, _ := setup(t)
	defer func() {
		vm.Shutdown()
		vm.ctx.Lock.Unlock()
	}()

	factory := crypto.FactorySECP256K1R{}
	skIntf, err := factory.NewPrivateKey()
	if err != nil {
		t.Fatalf("problem generating private key: %s", err)
	}
	sk := skIntf.(*crypto.PrivateKeySECP256K1R)

	formattedKey := formatting.CB58{Bytes: sk.Bytes()}
	importArgs := &ImportKeyArgs{
		UserPass: api.UserPass{
			Username: username,
			Password: password,
		},
		PrivateKey: constants.SecretKeyPrefix + formatting.CB58{Bytes: sk.Bytes()}.String(),
	}
	importReply := &api.JsonAddress{}
	if err = s.ImportKey(nil, importArgs, importReply); err != nil {
		t.Fatal(err)
	}

	addrStr, err := vm.FormatLocalAddress(sk.PublicKey().Address())
	if err != nil {
		t.Fatal(err)
	}
	exportArgs := &ExportKeyArgs{
		UserPass: api.UserPass{
			Username: username,
			Password: password,
		},
		Address: addrStr,
	}
	exportReply := &ExportKeyReply{}
	if err = s.ExportKey(nil, exportArgs, exportReply); err != nil {
		t.Fatal(err)
	}

	if !strings.HasPrefix(exportReply.PrivateKey, constants.SecretKeyPrefix) {
		t.Fatalf("ExportKeyReply private key: %s mssing secret key prefix: %s", exportReply.PrivateKey, constants.SecretKeyPrefix)
	}

	exportedKey := formatting.CB58{}
	if err := exportedKey.FromString(strings.TrimPrefix(exportReply.PrivateKey, constants.SecretKeyPrefix)); err != nil {
		t.Fatal("Failed to parse exported private key")
	}
	if !bytes.Equal(exportedKey.Bytes, formattedKey.Bytes) {
		t.Fatal("Unexpected key was found in ExportKeyReply")
	}
}

func TestImportAVMKeyNoDuplicates(t *testing.T) {
	_, vm, s, _ := setup(t)
	ctx := vm.ctx
	defer func() {
		vm.Shutdown()
		ctx.Lock.Unlock()
	}()

	factory := crypto.FactorySECP256K1R{}
	skIntf, err := factory.NewPrivateKey()
	if err != nil {
		t.Fatalf("problem generating private key: %s", err)
	}
	sk := skIntf.(*crypto.PrivateKeySECP256K1R)

	args := ImportKeyArgs{
		UserPass: api.UserPass{
			Username: username,
			Password: password,
		},
		PrivateKey: constants.SecretKeyPrefix + formatting.CB58{Bytes: sk.Bytes()}.String(),
	}
	reply := api.JsonAddress{}
	if err = s.ImportKey(nil, &args, &reply); err != nil {
		t.Fatal(err)
	}

	expectedAddress, err := vm.FormatLocalAddress(sk.PublicKey().Address())
	if err != nil {
		t.Fatal(err)
	}

	if reply.Address != expectedAddress {
		t.Fatalf("Reply address: %s did not match expected address: %s", reply.Address, expectedAddress)
	}

	reply2 := api.JsonAddress{}
	if err = s.ImportKey(nil, &args, &reply2); err != nil {
		t.Fatal(err)
	}

	if reply2.Address != expectedAddress {
		t.Fatalf("Reply address: %s did not match expected address: %s", reply2.Address, expectedAddress)
	}

	addrsArgs := api.UserPass{
		Username: username,
		Password: password,
	}
	addrsReply := api.JsonAddresses{}
	if err := s.ListAddresses(nil, &addrsArgs, &addrsReply); err != nil {
		t.Fatal(err)
	}

	if len(addrsReply.Addresses) != 1 {
		t.Fatal("Importing the same key twice created duplicate addresses")
	}

	if addrsReply.Addresses[0] != expectedAddress {
		t.Fatal("List addresses returned an incorrect address")
	}
}

func TestSend(t *testing.T) {
	genesisBytes, vm, s, _ := setupWithKeys(t)
	defer func() {
		vm.Shutdown()
		vm.ctx.Lock.Unlock()
	}()

	genesisTx := GetAVAXTxFromGenesisTest(genesisBytes, t)
	assetID := genesisTx.ID()
	addr := keys[0].PublicKey().Address()

	addrStr, err := vm.FormatLocalAddress(addr)
	if err != nil {
		t.Fatal(err)
	}
	changeAddrStr, err := vm.FormatLocalAddress(testChangeAddr)
	if err != nil {
		t.Fatal(err)
	}
	_, fromAddrsStr := sampleAddrs(t, vm, addrs)

	args := &SendArgs{
		JsonSpendHeader: api.JsonSpendHeader{
			UserPass: api.UserPass{
				Username: username,
				Password: password,
			},
			JsonFromAddrs:  api.JsonFromAddrs{From: fromAddrsStr},
			JsonChangeAddr: api.JsonChangeAddr{ChangeAddr: changeAddrStr},
		},
		Amount:  500,
		AssetID: assetID.String(),
		To:      addrStr,
<<<<<<< HEAD
		JsonChangeAddr: api.JsonChangeAddr{
			ChangeAddr: changeAddrStr,
		},
=======
>>>>>>> 3efd2156
	}
	reply := &api.JsonTxIDChangeAddr{}
	vm.timer.Cancel()
	if err := s.Send(nil, args, reply); err != nil {
		t.Fatalf("Failed to send transaction: %s", err)
	} else if reply.ChangeAddr != changeAddrStr {
		t.Fatalf("expected change address to be %s but got %s", changeAddrStr, reply.ChangeAddr)
	}

	pendingTxs := vm.txs
	if len(pendingTxs) != 1 {
		t.Fatalf("Expected to find 1 pending tx after send, but found %d", len(pendingTxs))
	}

	if !reply.TxID.Equals(pendingTxs[0].ID()) {
		t.Fatal("Transaction ID returned by Send does not match the transaction found in vm's pending transactions")
	}
}

func TestCreateAndListAddresses(t *testing.T) {
	_, vm, s, _ := setup(t)
	defer func() {
		vm.Shutdown()
		vm.ctx.Lock.Unlock()
	}()

	createArgs := &api.UserPass{
		Username: username,
		Password: password,
	}
	createReply := &api.JsonAddress{}

	if err := s.CreateAddress(nil, createArgs, createReply); err != nil {
		t.Fatalf("Failed to create address: %s", err)
	}

	newAddr := createReply.Address

	listArgs := &api.UserPass{
		Username: username,
		Password: password,
	}
	listReply := &api.JsonAddresses{}

	if err := s.ListAddresses(nil, listArgs, listReply); err != nil {
		t.Fatalf("Failed to list addresses: %s", err)
	}

	for _, addr := range listReply.Addresses {
		if addr == newAddr {
			return
		}
	}
	t.Fatalf("Failed to find newly created address among %d addresses", len(listReply.Addresses))
}

func TestImportAVAX(t *testing.T) {
	genesisBytes, vm, s, m := setupWithKeys(t)
	defer func() {
		vm.Shutdown()
		vm.ctx.Lock.Unlock()
	}()
	genesisTx := GetAVAXTxFromGenesisTest(genesisBytes, t)
	assetID := genesisTx.ID()
	addr0 := keys[0].PublicKey().Address()

	// Must set AVAX assetID to be the correct asset since only AVAX can be imported
	utxo := &avax.UTXO{
		UTXOID: avax.UTXOID{TxID: ids.Empty},
		Asset:  avax.Asset{ID: assetID},
		Out: &secp256k1fx.TransferOutput{
			Amt: 7,
			OutputOwners: secp256k1fx.OutputOwners{
				Threshold: 1,
				Addrs:     []ids.ShortID{addr0},
			},
		},
	}
	utxoBytes, err := vm.codec.Marshal(utxo)
	if err != nil {
		t.Fatal(err)
	}

	peerSharedMemory := m.NewSharedMemory(platformChainID)
	if err := peerSharedMemory.Put(vm.ctx.ChainID, []*atomic.Element{{
		Key:   utxo.InputID().Bytes(),
		Value: utxoBytes,
		Traits: [][]byte{
			addr0.Bytes(),
		},
	}}); err != nil {
		t.Fatal(err)
	}

	addrStr, err := vm.FormatLocalAddress(keys[0].PublicKey().Address())
	if err != nil {
		t.Fatal(err)
	}
	args := &ImportAVAXArgs{
		UserPass: api.UserPass{
			Username: username,
			Password: password,
		},
		SourceChain: "P",
		To:          addrStr,
	}
	reply := &api.JsonTxID{}
	if err := s.ImportAVAX(nil, args, reply); err != nil {
		t.Fatalf("Failed to import AVAX due to %s", err)
	}
}<|MERGE_RESOLUTION|>--- conflicted
+++ resolved
@@ -673,12 +673,6 @@
 			Amount:  123456789,
 			Address: addrStr,
 		}},
-<<<<<<< HEAD
-		JsonChangeAddr: api.JsonChangeAddr{
-			ChangeAddr: changeAddrStr,
-		},
-=======
->>>>>>> 3efd2156
 	}, &reply)
 	if err != nil {
 		t.Fatal(err)
@@ -724,12 +718,6 @@
 				},
 			},
 		},
-<<<<<<< HEAD
-		JsonChangeAddr: api.JsonChangeAddr{
-			ChangeAddr: changeAddrStr,
-		},
-=======
->>>>>>> 3efd2156
 	}, &reply)
 	if err != nil {
 		t.Fatal(err)
@@ -761,12 +749,6 @@
 		Amount:  200,
 		AssetID: createdAssetID,
 		To:      addrStr,
-<<<<<<< HEAD
-		JsonChangeAddr: api.JsonChangeAddr{
-			ChangeAddr: changeAddrStr,
-		},
-=======
->>>>>>> 3efd2156
 	}
 	mintReply := &api.JsonTxIDChangeAddr{}
 	if err := s.Mint(nil, mintArgs, mintReply); err != nil {
@@ -799,12 +781,6 @@
 		Amount:  200,
 		AssetID: createdAssetID,
 		To:      addrStr,
-<<<<<<< HEAD
-		JsonChangeAddr: api.JsonChangeAddr{
-			ChangeAddr: changeAddrStr,
-		},
-=======
->>>>>>> 3efd2156
 	}
 	sendReply := &api.JsonTxIDChangeAddr{}
 	if err := s.Send(nil, sendArgs, sendReply); err != nil {
@@ -852,12 +828,6 @@
 				},
 			},
 		},
-<<<<<<< HEAD
-		JsonChangeAddr: api.JsonChangeAddr{
-			ChangeAddr: changeAddrStr,
-		},
-=======
->>>>>>> 3efd2156
 	}
 	createReply := &AssetIDChangeAddr{}
 	if err := s.CreateNFTAsset(nil, createArgs, createReply); err != nil {
@@ -893,12 +863,6 @@
 		AssetID: assetID.String(),
 		Payload: formatting.CB58{Bytes: []byte{1, 2, 3, 4, 5}},
 		To:      addrStr,
-<<<<<<< HEAD
-		JsonChangeAddr: api.JsonChangeAddr{
-			ChangeAddr: changeAddrStr,
-		},
-=======
->>>>>>> 3efd2156
 	}
 	mintReply := &api.JsonTxIDChangeAddr{}
 
@@ -933,12 +897,6 @@
 		AssetID: assetID.String(),
 		GroupID: 0,
 		To:      addrStr,
-<<<<<<< HEAD
-		JsonChangeAddr: api.JsonChangeAddr{
-			ChangeAddr: changeAddrStr,
-		},
-=======
->>>>>>> 3efd2156
 	}
 	sendReply := &api.JsonTxIDChangeAddr{}
 	if err := s.SendNFT(nil, sendArgs, sendReply); err != nil {
@@ -1100,12 +1058,6 @@
 		Amount:  500,
 		AssetID: assetID.String(),
 		To:      addrStr,
-<<<<<<< HEAD
-		JsonChangeAddr: api.JsonChangeAddr{
-			ChangeAddr: changeAddrStr,
-		},
-=======
->>>>>>> 3efd2156
 	}
 	reply := &api.JsonTxIDChangeAddr{}
 	vm.timer.Cancel()
