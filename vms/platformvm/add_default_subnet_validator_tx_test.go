--- conflicted
+++ resolved
@@ -321,17 +321,13 @@
 	}
 	startTime := defaultGenesisTime.Add(1 * time.Second)
 	tx, err := vm.newAddDefaultSubnetValidatorTx(
-		MinimumStakeAmount,       // stake amount
-		uint64(startTime.Unix()), // start time
+		MinimumStakeAmount,                                   // stake amount
+		uint64(startTime.Unix()),                             // start time
 		uint64(startTime.Add(MinimumStakingDuration).Unix()), // end time
-		key2.PublicKey().Address(),                           // node ID
-<<<<<<< HEAD
-		nodeID,                                               // reward address
-=======
-		nodeID,                                               // destination
->>>>>>> e20e667a
-		NumberOfShares,                                       // shares
-		[]*crypto.PrivateKeySECP256K1R{keys[0]},              // key
+		nodeID, // node ID
+		key2.PublicKey().Address(),              // reward address
+		NumberOfShares,                          // shares
+		[]*crypto.PrivateKeySECP256K1R{keys[0]}, // key
 	)
 	if err != nil {
 		t.Fatal(err)
