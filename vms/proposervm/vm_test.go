// (c) 2021, Ava Labs, Inc. All rights reserved.
// See the file LICENSE for licensing terms.

package proposervm

import (
	"bytes"
	"crypto"
	"crypto/tls"
	"fmt"
	"testing"
	"time"

	"github.com/ava-labs/avalanchego/database/manager"
	"github.com/ava-labs/avalanchego/ids"
	"github.com/ava-labs/avalanchego/snow"
	"github.com/ava-labs/avalanchego/snow/choices"
	"github.com/ava-labs/avalanchego/snow/consensus/snowman"
	"github.com/ava-labs/avalanchego/snow/engine/common"
	"github.com/ava-labs/avalanchego/snow/engine/snowman/block"
	"github.com/ava-labs/avalanchego/snow/validators"
	"github.com/ava-labs/avalanchego/staking"
	"github.com/ava-labs/avalanchego/utils/hashing"
	"github.com/ava-labs/avalanchego/utils/logging"
	"github.com/ava-labs/avalanchego/utils/timer"
	"github.com/ava-labs/avalanchego/vms/proposervm/proposer"

	statelessblock "github.com/ava-labs/avalanchego/vms/proposervm/block"
)

var (
	pTestCert *tls.Certificate

	genesisUnixTimestamp int64 = 1000
	genesisTimestamp           = time.Unix(genesisUnixTimestamp, 0)
)

func init() {
	var err error
	pTestCert, err = staking.NewTLSCert()
	if err != nil {
		panic(err)
	}
}

func initTestProposerVM(t *testing.T, proBlkStartTime time.Time) (*block.TestVM, *validators.TestVM, *VM, *snowman.TestBlock) {
	coreGenBlk := &snowman.TestBlock{
		TestDecidable: choices.TestDecidable{
			IDV:     ids.GenerateTestID(),
			StatusV: choices.Accepted,
		},
		HeightV:    0,
		TimestampV: genesisTimestamp,
		BytesV:     []byte{0},
	}
<<<<<<< HEAD

	initialState := []byte("genesis state")
=======
>>>>>>> 9d103520
	coreVM := &block.TestVM{}
	coreVM.T = t

	coreVM.InitializeF = func(*snow.Context, manager.Manager, []byte, []byte, []byte, chan<- common.Message, []*common.Fx) error {
		return nil
	}
	coreVM.CantLastAccepted = true
	coreVM.LastAcceptedF = func() (ids.ID, error) { return coreGenBlk.ID(), nil }
	coreVM.CantGetBlock = true
	coreVM.GetBlockF = func(ids.ID) (snowman.Block, error) { return coreGenBlk, nil }
	coreVM.CantParseBlock = true
	coreVM.ParseBlockF = func(b []byte) (snowman.Block, error) {
		switch {
		case bytes.Equal(b, coreGenBlk.Bytes()):
			return coreGenBlk, nil
		default:
			return nil, fmt.Errorf("Unknown block")
		}
	}

	proVM := New(coreVM, proBlkStartTime)

	valVM := &validators.TestVM{
		T: t,
	}
	valVM.GetCurrentHeightF = func() (uint64, error) { return 2000, nil }
	valVM.GetValidatorSetF = func(height uint64, subnetID ids.ID) (map[ids.ShortID]uint64, error) {
		res := make(map[ids.ShortID]uint64)
		res[proVM.ctx.NodeID] = uint64(10)
		res[ids.ShortID{1}] = uint64(5)
		res[ids.ShortID{2}] = uint64(6)
		res[ids.ShortID{3}] = uint64(7)
		return res, nil
	}

	ctx := &snow.Context{
		NodeID:      hashing.ComputeHash160Array(hashing.ComputeHash256(pTestCert.Leaf.Raw)),
		Log:         logging.NoLog{},
		StakingCert: *pTestCert,
		ValidatorVM: valVM,
	}
	dummyDBManager := manager.NewDefaultMemDBManager()
	// make sure that DBs are compressed correctly
	dummyDBManager = dummyDBManager.NewPrefixDBManager([]byte{})
	if err := proVM.Initialize(ctx, dummyDBManager, initialState, nil, nil, nil, nil); err != nil {
		t.Fatalf("failed to initialize proposerVM with %s", err)
	}

	// Initialize shouldn't be called again
	coreVM.CantInitialize = true
	coreVM.InitializeF = nil

	return coreVM, valVM, proVM, coreGenBlk
}

// VM.BuildBlock tests section
func TestBuildBlockIsIdempotent(t *testing.T) {
	// given the same core block, BuildBlock returns the same proposer block
	coreVM, _, proVM, coreGenBlk := initTestProposerVM(t, time.Time{}) // enable ProBlks

	coreVM.CantBuildBlock = true
	coreBlk := &snowman.TestBlock{
		TestDecidable: choices.TestDecidable{
			IDV:     ids.Empty.Prefix(111),
			StatusV: choices.Processing,
		},
		BytesV:     []byte{1},
		ParentV:    coreGenBlk,
		HeightV:    coreGenBlk.Height() + 1,
		TimestampV: coreGenBlk.Timestamp().Add(proposer.MaxDelay),
	}
	coreVM.BuildBlockF = func() (snowman.Block, error) { return coreBlk, nil }

	// test
	builtBlk1, err := proVM.BuildBlock()
	if err != nil {
		t.Fatal("proposerVM could not build block")
	}

	builtBlk2, err := proVM.BuildBlock()
	if err != nil {
		t.Fatal("proposerVM could not build block")
	}

	if !bytes.Equal(builtBlk1.Bytes(), builtBlk2.Bytes()) {
		t.Fatal("proposer blocks wrapping the same core block are different")
	}
}

func TestFirstProposerBlockIsBuiltOnTopOfGenesis(t *testing.T) {
	// setup
	coreVM, _, proVM, coreGenBlk := initTestProposerVM(t, time.Time{}) // enable ProBlks

	coreVM.CantBuildBlock = true
	coreBlk := &snowman.TestBlock{
		TestDecidable: choices.TestDecidable{
			IDV:     ids.Empty.Prefix(111),
			StatusV: choices.Processing,
		},
		BytesV:     []byte{1},
		ParentV:    coreGenBlk,
		HeightV:    coreGenBlk.Height() + 1,
		TimestampV: coreGenBlk.Timestamp().Add(proposer.MaxDelay),
	}
	coreVM.BuildBlockF = func() (snowman.Block, error) { return coreBlk, nil }

	// test
	snowBlock, err := proVM.BuildBlock()
	if err != nil {
		t.Fatal("Could not build block")
	}

	// checks
	proBlock, ok := snowBlock.(*ProposerBlock)
	if !ok {
		t.Fatal("proposerVM.BuildBlock() does not return a proposervm.Block")
	}

	if proBlock.coreBlk != coreBlk {
		t.Fatal("different block was expected to be built")
	}
}

// both core blocks and pro blocks must be built on preferred
func TestProposerBlocksAreBuiltOnPreferredProBlock(t *testing.T) {
	coreVM, _, proVM, coreGenBlk := initTestProposerVM(t, time.Time{}) // enable ProBlks

	// add two proBlks...
	coreBlk1 := &snowman.TestBlock{
		TestDecidable: choices.TestDecidable{
			IDV:     ids.Empty.Prefix(111),
			StatusV: choices.Processing,
		},
		BytesV:     []byte{1},
		ParentV:    coreGenBlk,
		HeightV:    coreGenBlk.Height() + 1,
		TimestampV: coreGenBlk.Timestamp().Add(proposer.MaxDelay),
	}
	coreVM.CantBuildBlock = true
	coreVM.BuildBlockF = func() (snowman.Block, error) { return coreBlk1, nil }
	proBlk1, err := proVM.BuildBlock()
	if err != nil {
		t.Fatal("Could not build proBlk1")
	}

	coreBlk2 := &snowman.TestBlock{
		TestDecidable: choices.TestDecidable{
			IDV:     ids.Empty.Prefix(222),
			StatusV: choices.Processing,
		},
		BytesV:     []byte{2},
		ParentV:    coreGenBlk,
		HeightV:    coreGenBlk.Height() + 1,
		TimestampV: coreGenBlk.Timestamp().Add(proposer.MaxDelay),
	}
	coreVM.BuildBlockF = func() (snowman.Block, error) { return coreBlk2, nil }
	proBlk2, err := proVM.BuildBlock()
	if err != nil {
		t.Fatal("Could not build proBlk2")
	}
	if proBlk1.ID() == proBlk2.ID() {
		t.Fatal("proBlk1 and proBlk2 should be different for this test")
	}

	// ...and set one as preferred
	var prefcoreBlk *snowman.TestBlock
	coreVM.CantSetPreference = true
	coreVM.SetPreferenceF = func(prefID ids.ID) error {
		switch prefID {
		case coreBlk1.ID():
			prefcoreBlk = coreBlk1
			return nil
		case coreBlk2.ID():
			prefcoreBlk = coreBlk2
			return nil
		default:
			t.Fatal("Unknown core Blocks set as preferred")
			return nil
		}
	}
	coreVM.CantParseBlock = true
	coreVM.ParseBlockF = func(b []byte) (snowman.Block, error) {
		switch {
		case bytes.Equal(b, coreBlk1.Bytes()):
			return coreBlk1, nil
		case bytes.Equal(b, coreBlk2.Bytes()):
			return coreBlk2, nil
		default:
			t.Fatalf("Wrong bytes")
			return nil, nil
		}
	}

	if err := proVM.SetPreference(proBlk2.ID()); err != nil {
		t.Fatal("Could not set preference")
	}

	// build block...
	coreBlk3 := &snowman.TestBlock{
		TestDecidable: choices.TestDecidable{
			IDV:     ids.Empty.Prefix(333),
			StatusV: choices.Processing,
		},
		BytesV:     []byte{3},
		ParentV:    prefcoreBlk,
		HeightV:    prefcoreBlk.Height() + 1,
		TimestampV: prefcoreBlk.Timestamp().Add(2 * proposer.MaxDelay),
	}
	coreVM.CantBuildBlock = true
	coreVM.BuildBlockF = func() (snowman.Block, error) { return coreBlk3, nil }

	builtBlk, err := proVM.BuildBlock()
	if err != nil {
		t.Fatal("could not build block")
	}

	// ...show that parent is the preferred one
	if builtBlk.Parent().ID() != proBlk2.ID() {
		t.Fatal("proposer block not built on preferred parent")
	}
}

func TestCoreBlocksMustBeBuiltOnPreferredCoreBlock(t *testing.T) {
	coreVM, _, proVM, coreGenBlk := initTestProposerVM(t, time.Time{}) // enable ProBlks

	coreBlk1 := &snowman.TestBlock{
		TestDecidable: choices.TestDecidable{
			IDV:     ids.Empty.Prefix(111),
			StatusV: choices.Processing,
		},
		BytesV:     []byte{1},
		ParentV:    coreGenBlk,
		HeightV:    coreGenBlk.Height() + 1,
		TimestampV: coreGenBlk.Timestamp().Add(proposer.MaxDelay),
	}
	coreVM.CantBuildBlock = true
	coreVM.BuildBlockF = func() (snowman.Block, error) { return coreBlk1, nil }
	proBlk1, err := proVM.BuildBlock()
	if err != nil {
		t.Fatal("Could not build proBlk1")
	}

	coreBlk2 := &snowman.TestBlock{
		TestDecidable: choices.TestDecidable{
			IDV:     ids.Empty.Prefix(222),
			StatusV: choices.Processing,
		},
		BytesV:     []byte{2},
		ParentV:    coreGenBlk,
		HeightV:    coreGenBlk.Height() + 1,
		TimestampV: coreGenBlk.Timestamp().Add(proposer.MaxDelay),
	}
	coreVM.BuildBlockF = func() (snowman.Block, error) { return coreBlk2, nil }
	proBlk2, err := proVM.BuildBlock()
	if err != nil {
		t.Fatal("Could not build proBlk2")
	}
	if proBlk1.ID() == proBlk2.ID() {
		t.Fatal("proBlk1 and proBlk2 should be different for this test")
	}

	// ...and set one as preferred
	var wronglyPreferredcoreBlk *snowman.TestBlock
	coreVM.CantSetPreference = true
	coreVM.SetPreferenceF = func(prefID ids.ID) error {
		switch prefID {
		case coreBlk1.ID():
			wronglyPreferredcoreBlk = coreBlk2
			return nil
		case coreBlk2.ID():
			wronglyPreferredcoreBlk = coreBlk1
			return nil
		default:
			t.Fatal("Unknown core Blocks set as preferred")
			return nil
		}
	}
	coreVM.CantParseBlock = true
	coreVM.ParseBlockF = func(b []byte) (snowman.Block, error) {
		switch {
		case bytes.Equal(b, coreBlk1.Bytes()):
			return coreBlk1, nil
		case bytes.Equal(b, coreBlk2.Bytes()):
			return coreBlk2, nil
		default:
			t.Fatalf("Wrong bytes")
			return nil, nil
		}
	}

	if err := proVM.SetPreference(proBlk2.ID()); err != nil {
		t.Fatal("Could not set preference")
	}

	// build block...
	coreBlk3 := &snowman.TestBlock{
		TestDecidable: choices.TestDecidable{
			IDV:     ids.Empty.Prefix(333),
			StatusV: choices.Processing,
		},
		BytesV:     []byte{3},
		ParentV:    wronglyPreferredcoreBlk,
		HeightV:    wronglyPreferredcoreBlk.Height() + 1,
		TimestampV: wronglyPreferredcoreBlk.Timestamp().Add(2 * proposer.MaxDelay),
	}
	coreVM.CantBuildBlock = true
	coreVM.BuildBlockF = func() (snowman.Block, error) { return coreBlk3, nil }

	blk, err := proVM.BuildBlock()
	if err != nil {
		t.Fatal(err)
	}

	if err := blk.Verify(); err != ErrProBlkWrongParent {
		t.Fatal("coreVM does not build on preferred coreBlock. It should err")
	}
}

// VM.ParseBlock tests section
// func TestParseBlockRecordsButDoesNotVerifyParsedBlock(t *testing.T) {
// 	coreVM, valVM, proVM, coreGenBlk := initTestProposerVM(t, time.Time{}) // enable ProBlks
// 	pChainHeight := uint64(100)
// 	valVM.CantGetCurrentHeight = true
// 	valVM.GetCurrentHeightF = func() (uint64, error) { return pChainHeight, nil }

// 	coreBlk := &snowman.TestBlock{
// 		TestDecidable: choices.TestDecidable{
// 			IDV:     ids.Empty.Prefix(222),
// 			StatusV: choices.Processing,
// 		},
// 		BytesV:     []byte{2},
// 		ParentV:    coreGenBlk,
// 		HeightV:    coreGenBlk.Height() + 1,
// 		TimestampV: coreGenBlk.Timestamp().Add(proposer.MaxDelay),
// 	}
// 	coreVM.BuildBlockF = func() (snowman.Block, error) { return coreBlk, nil }

// 	slb, err := statelessblock.Build(
// 		proVM.preferred,
// 		coreGenBlk.Timestamp(),
// 		pChainHeight,
// 		proVM.stakingCert.Leaf,
// 		coreGenBlk.Bytes(),
// 		proVM.ctx.StakingCert.PrivateKey.(crypto.Signer),
// 	)
// 	if err != nil {
// 		t.Fatal("could not build stateless block")
// 	}
// 	proBlk := ProposerBlock{
// 		Block:   slb,
// 		vm:      proVM,
// 		coreBlk: coreGenBlk,
// 		status:  choices.Processing,
// 	}
// 	// test
// 	coreVM.CantParseBlock = true
// 	coreVM.ParseBlockF = func(b []byte) (snowman.Block, error) {
// 		switch {
// 		case bytes.Equal(b, coreGenBlk.Bytes()):
// 			return coreGenBlk, nil
// 		default:
// 			t.Fatalf("Wrong bytes")
// 			return nil, nil
// 		}
// 	}

// 	parsedBlk, err := proVM.ParseBlock(proBlk.Bytes())
// 	if err != nil {
// 		t.Fatal("proposerVM could not parse block")
// 	}
// 	if err := parsedBlk.Verify(); err == nil {
// 		t.Fatal("parsed block should not necessarily verify upon parse")
// 	}

// 	// test
// 	coreVM.CantGetBlock = false // forbid calls to coreVM to show caching
// 	storedBlk, err := proVM.GetBlock(parsedBlk.ID())
// 	if err != nil {
// 		t.Fatal("proposerVM has not cached parsed block")
// 	}
// 	if storedBlk != parsedBlk {
// 		t.Fatal("proposerVM retrieved wrong block")
// 	}
// }

func TestTwoProBlocksWrappingSameCoreBlockCanBeParsed(t *testing.T) {
	coreVM, _, proVM, gencoreBlk := initTestProposerVM(t, time.Time{}) // enable ProBlks

	// create two Proposer blocks at the same height
	coreBlk := &snowman.TestBlock{
		BytesV:     []byte{1},
		ParentV:    gencoreBlk,
		HeightV:    gencoreBlk.Height() + 1,
		TimestampV: proVM.Time(),
	}
	coreVM.CantParseBlock = true
	coreVM.ParseBlockF = func(b []byte) (snowman.Block, error) {
		if !bytes.Equal(b, coreBlk.Bytes()) {
			t.Fatalf("Wrong bytes")
		}
		return coreBlk, nil
	}

	slb1, err := statelessblock.Build(
		proVM.preferred,
		coreBlk.Timestamp(),
		proVM.activationTime,
		100, // pChainHeight,
		proVM.ctx.StakingCert.Leaf,
		coreBlk.Bytes(),
		proVM.ctx.StakingCert.PrivateKey.(crypto.Signer),
	)
	if err != nil {
		t.Fatal("could not build stateless block")
	}
	proBlk1 := ProposerBlock{
		Block:   slb1,
		vm:      proVM,
		coreBlk: coreBlk,
		status:  choices.Processing,
	}

	slb2, err := statelessblock.Build(
		proVM.preferred,
		coreBlk.Timestamp(),
		proVM.activationTime,
		200, // pChainHeight,
		proVM.ctx.StakingCert.Leaf,
		coreBlk.Bytes(),
		proVM.ctx.StakingCert.PrivateKey.(crypto.Signer),
	)
	if err != nil {
		t.Fatal("could not build stateless block")
	}
	proBlk2 := ProposerBlock{
		Block:   slb2,
		vm:      proVM,
		coreBlk: coreBlk,
		status:  choices.Processing,
	}

	if proBlk1.ID() == proBlk2.ID() {
		t.Fatal("Test requires proBlk1 and proBlk2 to be different")
	}

	// Show that both can be parsed and retrieved
	parsedBlk1, err := proVM.ParseBlock(proBlk1.Bytes())
	if err != nil {
		t.Fatal("proposerVM could not parse parsedBlk1")
	}
	parsedBlk2, err := proVM.ParseBlock(proBlk2.Bytes())
	if err != nil {
		t.Fatal("proposerVM could not parse parsedBlk2")
	}

	if parsedBlk1.ID() != proBlk1.ID() {
		t.Fatal("error in parsing block")
	}
	if parsedBlk2.ID() != proBlk2.ID() {
		t.Fatal("error in parsing block")
	}

	rtrvdProBlk1, err := proVM.GetBlock(proBlk1.ID())
	if err != nil {
		t.Fatal("Could not retrieve proBlk1")
	}
	if rtrvdProBlk1.ID() != proBlk1.ID() {
		t.Fatal("blocks do not match following cache whiping")
	}

	rtrvdProBlk2, err := proVM.GetBlock(proBlk2.ID())
	if err != nil {
		t.Fatal("Could not retrieve proBlk1")
	}
	if rtrvdProBlk2.ID() != proBlk2.ID() {
		t.Fatal("blocks do not match following cache whiping")
	}
}

// VM.BuildBlock and VM.ParseBlock interoperability tests section
func TestTwoProBlocksWithSameParentCanBothVerify(t *testing.T) {
	coreVM, _, proVM, coreGenBlk := initTestProposerVM(t, time.Time{}) // enable ProBlks

	// one block is built from this proVM
	localcoreBlk := &snowman.TestBlock{
<<<<<<< HEAD
		BytesV:     []byte{111},
		ParentV:    gencoreBlk,
		HeightV:    gencoreBlk.Height() + 1,
		TimestampV: genesisTimestamp,
=======
		BytesV:  []byte{111},
		ParentV: coreGenBlk,
		HeightV: coreGenBlk.Height() + 1,
>>>>>>> 9d103520
	}
	coreVM.CantBuildBlock = true
	coreVM.BuildBlockF = func() (snowman.Block, error) {
		return localcoreBlk, nil
	}

	builtBlk, err := proVM.BuildBlock()
	if err != nil {
		t.Fatal("Could not build block")
	}
	if err = builtBlk.Verify(); err != nil {
		t.Fatal("Built block does not verify")
	}

	// another block with same parent comes from network and is parsed
	netcoreBlk := &snowman.TestBlock{
<<<<<<< HEAD
		BytesV:     []byte{222},
		ParentV:    gencoreBlk,
		HeightV:    gencoreBlk.Height() + 1,
		TimestampV: genesisTimestamp,
=======
		BytesV:  []byte{222},
		ParentV: coreGenBlk,
		HeightV: coreGenBlk.Height() + 1,
>>>>>>> 9d103520
	}
	coreVM.CantParseBlock = true
	coreVM.ParseBlockF = func(b []byte) (snowman.Block, error) {
		switch {
		case bytes.Equal(b, coreGenBlk.Bytes()):
			return coreGenBlk, nil
		case bytes.Equal(b, localcoreBlk.Bytes()):
			return localcoreBlk, nil
		case bytes.Equal(b, netcoreBlk.Bytes()):
			return netcoreBlk, nil
		default:
			t.Fatalf("Unknown bytes")
			return nil, nil
		}
	}

	pChainHeight, err := proVM.PChainHeight()
	if err != nil {
		t.Fatal("could not retrieve pChain height")
	}

	netSlb, err := statelessblock.Build(
		proVM.preferred,
		netcoreBlk.Timestamp(),
		proVM.activationTime,
		pChainHeight,
		proVM.ctx.StakingCert.Leaf,
		netcoreBlk.Bytes(),
		proVM.ctx.StakingCert.PrivateKey.(crypto.Signer),
	)
	if err != nil {
		t.Fatal("could not build stateless block")
	}
	netProBlk := ProposerBlock{
		Block:   netSlb,
		vm:      proVM,
		coreBlk: netcoreBlk,
		status:  choices.Processing,
	}

	// prove that also block from network verifies
	if err = netProBlk.Verify(); err != nil {
		t.Fatal("block from network does not verify")
	}
}

// // VM persistency test section
// func TestProposerVMCacheCanBeRebuiltFromDB(t *testing.T) {
// 	coreVM, _, proVM, coreGenBlk := initTestProposerVM(t, time.Time{}) // enable ProBlks

// 	// build two blocks on top of genesis
// 	coreBlk1 := &snowman.TestBlock{
// 		TestDecidable: choices.TestDecidable{
// 			IDV: ids.GenerateTestID(),
// 		},
// 		ParentV: coreGenBlk,
// 		BytesV:  []byte{1},
// 		VerifyV: nil,
// 	}
// 	coreBlk2 := &snowman.TestBlock{
// 		TestDecidable: choices.TestDecidable{
// 			IDV: ids.GenerateTestID(),
// 		},
// 		ParentV: coreBlk1,
// 		BytesV:  []byte{2},
// 		VerifyV: nil,
// 	}
// 	coreBuildCalls := 0
// 	coreVM.BuildBlockF = func() (snowman.Block, error) {
// 		switch coreBuildCalls {
// 		case 0:
// 			coreBuildCalls++
// 			return coreBlk1, nil
// 		case 1:
// 			coreBuildCalls++
// 			return coreBlk2, nil
// 		default:
// 			t.Fatal("BuildBlock of coreVM called too many times")
// 		}
// 		return nil, nil
// 	}
// 	proBlk1, err := proVM.BuildBlock()
// 	if err != nil {
// 		t.Fatal("Could not build block")
// 	}

// 	// update preference to build next block
// 	if err := proVM.SetPreference(proBlk1.ID()); err != nil {
// 		t.Fatal("Could not set preference")
// 	}

// 	proBlk2, err := proVM.BuildBlock()
// 	if err != nil {
// 		t.Fatal("Could not build block")
// 	}

// 	// while inner cache, as it would happen upon node shutdown
// 	proVM.state.wipeCache()

// 	// build a new block to show ops can resume smoothly
// 	coreBlk3 := &snowman.TestBlock{
// 		TestDecidable: choices.TestDecidable{
// 			IDV: ids.GenerateTestID(),
// 		},
// 		ParentV: coreBlk2,
// 		BytesV:  []byte{3},
// 		VerifyV: nil,
// 	}
// 	coreVM.BuildBlockF = func() (snowman.Block, error) {
// 		return coreBlk3, nil
// 	}
// 	coreVM.ParseBlockF = func(b []byte) (snowman.Block, error) {
// 		switch {
// 		case bytes.Equal(b, coreGenBlk.BytesV):
// 			return coreGenBlk, nil
// 		case bytes.Equal(b, coreBlk1.BytesV):
// 			return coreBlk1, nil
// 		case bytes.Equal(b, coreBlk2.BytesV):
// 			return coreBlk2, nil
// 		default:
// 			t.Fatal("ParseBlock of coreVM called with unknown block")
// 		}
// 		return nil, nil
// 	}

// 	// update preference to build next block
// 	if err := proVM.SetPreference(proBlk2.ID()); err != nil {
// 		t.Fatal("Could not set preference")
// 	}

// 	proBlk3, err := proVM.BuildBlock()
// 	if err != nil {
// 		t.Fatal("Could not build block")
// 	}

// 	if proBlk3.Parent().ID() != proBlk2.ID() {
// 		t.Fatal("Error in building Block")
// 	}

// 	// while inner cache, as it would happen upon node shutdown
// 	proVM.state.wipeCache()

// 	// check that getBlock still works on older blocks
// 	rtrvdProBlk2, err := proVM.GetBlock(proBlk2.ID())
// 	if err != nil {
// 		t.Fatal("Could not get block after whiping off proposerVM cache")
// 	}
// 	if rtrvdProBlk2.ID() != proBlk2.ID() {
// 		t.Fatal("blocks do not match following cache whiping")
// 	}
// 	if err = rtrvdProBlk2.Verify(); err != nil {
// 		t.Fatal("block retrieved after cache whiping does not verify")
// 	}

// 	rtrvdProBlk1, err := proVM.GetBlock(proBlk1.ID())
// 	if err != nil {
// 		t.Fatal("Could not get block after whiping off proposerVM cache")
// 	}
// 	if rtrvdProBlk1.ID() != proBlk1.ID() {
// 		t.Fatal("blocks do not match following cache whiping")
// 	}
// 	if err = rtrvdProBlk1.Verify(); err != nil {
// 		t.Fatal("block retrieved after cache whiping does not verify")
// 	}
// }

// Pre Fork tests section
func TestPreFork_Initialize(t *testing.T) {
	_, _, proVM, coreGenBlk := initTestProposerVM(t, timer.MaxTime) // disable ProBlks

	// checks
	blkID, err := proVM.LastAccepted()
	if err != nil {
		t.Fatal("failed to retrieve last accepted block")
	}

	rtvdBlk, err := proVM.GetBlock(blkID)
	if err != nil {
		t.Fatal("Block should be returned without calling core vm")
	}

	if _, ok := rtvdBlk.(*ProposerBlock); !ok {
		t.Fatal("Block retrieved from proposerVM should be proposerBlocks")
	}
	if !bytes.Equal(rtvdBlk.Bytes(), coreGenBlk.Bytes()) {
		t.Fatal("Stored block is not genesis")
	}
}

func TestPreFork_BuildBlock(t *testing.T) {
	// setup
	coreVM, _, proVM, coreGenBlk := initTestProposerVM(t, timer.MaxTime) // disable ProBlks

	coreBlk := &snowman.TestBlock{
		TestDecidable: choices.TestDecidable{
			IDV:     ids.Empty.Prefix(333),
			StatusV: choices.Processing,
		},
		BytesV:     []byte{3},
		ParentV:    coreGenBlk,
		HeightV:    coreGenBlk.Height() + 1,
		TimestampV: coreGenBlk.Timestamp().Add(proposer.MaxDelay),
	}
	coreVM.CantBuildBlock = true
	coreVM.BuildBlockF = func() (snowman.Block, error) { return coreBlk, nil }

	// test
	builtBlk, err := proVM.BuildBlock()
	if err != nil {
		t.Fatal("proposerVM could not build block")
	}
	if _, ok := builtBlk.(*ProposerBlock); !ok {
		t.Fatal("Block built by proposerVM should be proposerBlocks")
	}
	if builtBlk.ID() != coreBlk.ID() {
		t.Fatal("unexpected built block")
	}
	if !bytes.Equal(builtBlk.Bytes(), coreBlk.Bytes()) {
		t.Fatal("unexpected built block")
	}

	// test
	coreVM.CantGetBlock = true
	coreVM.GetBlockF = func(id ids.ID) (snowman.Block, error) { return coreBlk, nil }
	storedBlk, err := proVM.GetBlock(builtBlk.ID())
	if err != nil {
		t.Fatal("proposerVM has not cached built block")
	}
	if storedBlk.ID() != builtBlk.ID() {
		t.Fatal("proposerVM retrieved wrong block")
	}
}

func TestPreFork_ParseBlock(t *testing.T) {
	// setup
	coreVM, _, proVM, _ := initTestProposerVM(t, timer.MaxTime) // disable ProBlks

	coreBlk := &snowman.TestBlock{
		TestDecidable: choices.TestDecidable{
			IDV: ids.Empty.Prefix(2021),
		},
		BytesV: []byte{1},
	}

	coreVM.CantParseBlock = true
	coreVM.ParseBlockF = func(b []byte) (snowman.Block, error) {
		if !bytes.Equal(b, coreBlk.Bytes()) {
			t.Fatalf("Wrong bytes")
		}
		return coreBlk, nil
	}

	parsedBlk, err := proVM.ParseBlock(coreBlk.Bytes())
	if err != nil {
		t.Fatal("Could not parse naked core block")
	}
	if _, ok := parsedBlk.(*ProposerBlock); !ok {
		t.Fatal("Block parsed by proposerVM should be proposerBlocks")
	}
	if parsedBlk.ID() != coreBlk.ID() {
		t.Fatal("Parsed block does not match expected block")
	}
	if !bytes.Equal(parsedBlk.Bytes(), coreBlk.Bytes()) {
		t.Fatal("Parsed block does not match expected block")
	}

	coreVM.CantGetBlock = true
	coreVM.GetBlockF = func(id ids.ID) (snowman.Block, error) {
		if id != coreBlk.ID() {
			t.Fatalf("Unknown core block")
		}
		return coreBlk, nil
	}
	storedBlk, err := proVM.GetBlock(parsedBlk.ID())
	if err != nil {
		t.Fatal("proposerVM has not cached parsed block")
	}
	if storedBlk.ID() != parsedBlk.ID() {
		t.Fatal("proposerVM retrieved wrong block")
	}
}

func TestPreFork_SetPreference(t *testing.T) {
	coreVM, _, proVM, coreGenBlk := initTestProposerVM(t, timer.MaxTime) // disable ProBlks

	coreBlk := &snowman.TestBlock{
		TestDecidable: choices.TestDecidable{
			IDV:     ids.Empty.Prefix(333),
			StatusV: choices.Processing,
		},
		BytesV:     []byte{3},
		ParentV:    coreGenBlk,
		HeightV:    coreGenBlk.Height() + 1,
		TimestampV: coreGenBlk.Timestamp().Add(proposer.MaxDelay),
	}
	coreVM.CantBuildBlock = true
	coreVM.BuildBlockF = func() (snowman.Block, error) { return coreBlk, nil }
	builtBlk, err := proVM.BuildBlock()
	if err != nil {
		t.Fatal("Could not build proposer block")
	}

	coreVM.CantParseBlock = true
	coreVM.ParseBlockF = func(b []byte) (snowman.Block, error) {
		switch {
		case bytes.Equal(b, coreGenBlk.Bytes()):
			return coreGenBlk, nil
		case bytes.Equal(b, coreBlk.Bytes()):
			return coreBlk, nil
		default:
			return nil, fmt.Errorf("Unknown block")
		}
	}
	if err = proVM.SetPreference(builtBlk.ID()); err != nil {
		t.Fatal("Could not set preference on proposer Block")
	}

	// show that subsequent block is built on top of preferred block
	nextBlk, err := proVM.BuildBlock()
	if err != nil {
		t.Fatal("Could not build proposer block")
	}
	if nextBlk.Parent().ID() != builtBlk.ID() {
		t.Fatal("Preferred block should be parent of next built block")
	}
}<|MERGE_RESOLUTION|>--- conflicted
+++ resolved
@@ -53,11 +53,8 @@
 		TimestampV: genesisTimestamp,
 		BytesV:     []byte{0},
 	}
-<<<<<<< HEAD
 
 	initialState := []byte("genesis state")
-=======
->>>>>>> 9d103520
 	coreVM := &block.TestVM{}
 	coreVM.T = t
 
@@ -543,16 +540,10 @@
 
 	// one block is built from this proVM
 	localcoreBlk := &snowman.TestBlock{
-<<<<<<< HEAD
 		BytesV:     []byte{111},
-		ParentV:    gencoreBlk,
-		HeightV:    gencoreBlk.Height() + 1,
+		ParentV:    coreGenBlk,
+		HeightV:    coreGenBlk.Height() + 1,
 		TimestampV: genesisTimestamp,
-=======
-		BytesV:  []byte{111},
-		ParentV: coreGenBlk,
-		HeightV: coreGenBlk.Height() + 1,
->>>>>>> 9d103520
 	}
 	coreVM.CantBuildBlock = true
 	coreVM.BuildBlockF = func() (snowman.Block, error) {
@@ -569,16 +560,10 @@
 
 	// another block with same parent comes from network and is parsed
 	netcoreBlk := &snowman.TestBlock{
-<<<<<<< HEAD
 		BytesV:     []byte{222},
-		ParentV:    gencoreBlk,
-		HeightV:    gencoreBlk.Height() + 1,
+		ParentV:    coreGenBlk,
+		HeightV:    coreGenBlk.Height() + 1,
 		TimestampV: genesisTimestamp,
-=======
-		BytesV:  []byte{222},
-		ParentV: coreGenBlk,
-		HeightV: coreGenBlk.Height() + 1,
->>>>>>> 9d103520
 	}
 	coreVM.CantParseBlock = true
 	coreVM.ParseBlockF = func(b []byte) (snowman.Block, error) {
