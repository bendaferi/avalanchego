// (c) 2019-2020, Ava Labs, Inc. All rights reserved.
// See the file LICENSE for licensing terms.

package networking

// #include "salticidae/network.h"
// void getAcceptedFrontier(msg_t *, msgnetwork_conn_t *, void *);
// void acceptedFrontier(msg_t *, msgnetwork_conn_t *, void *);
// void getAccepted(msg_t *, msgnetwork_conn_t *, void *);
// void accepted(msg_t *, msgnetwork_conn_t *, void *);
// void get(msg_t *, msgnetwork_conn_t *, void *);
// void put(msg_t *, msgnetwork_conn_t *, void *);
// void pushQuery(msg_t *, msgnetwork_conn_t *, void *);
// void pullQuery(msg_t *, msgnetwork_conn_t *, void *);
// void chits(msg_t *, msgnetwork_conn_t *, void *);
import "C"

import (
	"errors"
	"fmt"
	"math"
	"unsafe"

	"github.com/prometheus/client_golang/prometheus"

	"github.com/ava-labs/salticidae-go"

	"github.com/ava-labs/gecko/ids"
	"github.com/ava-labs/gecko/snow/networking/router"
	"github.com/ava-labs/gecko/snow/validators"
	"github.com/ava-labs/gecko/utils/formatting"
	"github.com/ava-labs/gecko/utils/logging"
	"github.com/ava-labs/gecko/utils/random"
	"github.com/ava-labs/gecko/utils/timer"
)

// GossipSize is the maximum number of peers to gossip a container to
const (
	GossipSize = 50
)

var (
	// VotingNet implements the SenderExternal interface.
	VotingNet = Voting{}
)

var (
	errConnectionDropped = errors.New("connection dropped before receiving message")
)

// Voting implements the SenderExternal interface with a c++ library.
type Voting struct {
	votingMetrics

	log   logging.Logger
	vdrs  validators.Set
	net   salticidae.PeerNetwork
	conns Connections

	router   router.Router
	executor timer.Executor
}

// Initialize to the c networking library. Should only be called once ever.
func (s *Voting) Initialize(log logging.Logger, vdrs validators.Set, peerNet salticidae.PeerNetwork, conns Connections, router router.Router, registerer prometheus.Registerer) {
	log.AssertTrue(s.net == nil, "Should only register network handlers once")
	log.AssertTrue(s.conns == nil, "Should only set connections once")
	log.AssertTrue(s.router == nil, "Should only set the router once")

	s.log = log
	s.vdrs = vdrs
	s.net = peerNet
	s.conns = conns
	s.router = router

	s.votingMetrics.Initialize(log, registerer)

	net := peerNet.AsMsgNetwork()

	net.RegHandler(GetAcceptedFrontier, salticidae.MsgNetworkMsgCallback(C.getAcceptedFrontier), nil)
	net.RegHandler(AcceptedFrontier, salticidae.MsgNetworkMsgCallback(C.acceptedFrontier), nil)
	net.RegHandler(GetAccepted, salticidae.MsgNetworkMsgCallback(C.getAccepted), nil)
	net.RegHandler(Accepted, salticidae.MsgNetworkMsgCallback(C.accepted), nil)
	net.RegHandler(Get, salticidae.MsgNetworkMsgCallback(C.get), nil)
	net.RegHandler(Put, salticidae.MsgNetworkMsgCallback(C.put), nil)
	net.RegHandler(PushQuery, salticidae.MsgNetworkMsgCallback(C.pushQuery), nil)
	net.RegHandler(PullQuery, salticidae.MsgNetworkMsgCallback(C.pullQuery), nil)
	net.RegHandler(Chits, salticidae.MsgNetworkMsgCallback(C.chits), nil)

	s.executor.Initialize()
	go log.RecoverAndPanic(s.executor.Dispatch)
}

// Shutdown threads
func (s *Voting) Shutdown() { s.executor.Stop() }

// Accept is called after every consensus decision
func (s *Voting) Accept(chainID, containerID ids.ID, container []byte) error {
	return s.gossip(chainID, containerID, container)
}

// GetAcceptedFrontier implements the Sender interface.
func (s *Voting) GetAcceptedFrontier(validatorIDs ids.ShortSet, chainID ids.ID, requestID uint32) {
	peers := []salticidae.PeerID(nil)
	validatorIDList := validatorIDs.List()
	for _, validatorID := range validatorIDList {
		vID := validatorID
		if peer, exists := s.conns.GetPeerID(vID); exists {
			peers = append(peers, peer)
			s.log.Verbo("Sending a GetAcceptedFrontier to %s", vID)
		} else {
			s.log.Debug("attempted to send a GetAcceptedFrontier message to a disconnected validator: %s", vID)
			s.executor.Add(func() { s.router.GetAcceptedFrontierFailed(vID, chainID, requestID) })
		}
	}

	build := Builder{}
	msg, err := build.GetAcceptedFrontier(chainID, requestID)
	s.log.AssertNoError(err)

	s.log.Verbo("Sending a GetAcceptedFrontier message."+
		"\nNumber of Validators: %d"+
		"\nChain: %s"+
		"\nRequest ID: %d",
		len(peers),
		chainID,
		requestID,
	)
	s.send(msg, peers...)
	s.numGetAcceptedFrontierSent.Add(float64(len(peers)))
}

// AcceptedFrontier implements the Sender interface.
func (s *Voting) AcceptedFrontier(validatorID ids.ShortID, chainID ids.ID, requestID uint32, containerIDs ids.Set) {
	peer, exists := s.conns.GetPeerID(validatorID)
	if !exists {
		s.log.Debug("attempted to send an AcceptedFrontier message to disconnected validator: %s", validatorID)
		return // Validator is not connected
	}

	build := Builder{}
	msg, err := build.AcceptedFrontier(chainID, requestID, containerIDs)
	if err != nil {
		s.log.Error("attempted to pack too large of an AcceptedFrontier message.\nNumber of containerIDs: %d", containerIDs.Len())
		return // Packing message failed
	}

	s.log.Verbo("Sending an AcceptedFrontier message."+
		"\nValidator: %s"+
		"\nChain: %s"+
		"\nRequest ID: %d"+
		"\nContainer IDs: %s",
		validatorID,
		chainID,
		requestID,
		containerIDs,
	)
	s.send(msg, peer)
	s.numAcceptedFrontierSent.Inc()
}

// GetAccepted implements the Sender interface.
func (s *Voting) GetAccepted(validatorIDs ids.ShortSet, chainID ids.ID, requestID uint32, containerIDs ids.Set) {
	peers := []salticidae.PeerID(nil)
	validatorIDList := validatorIDs.List()
	for _, validatorID := range validatorIDList {
		vID := validatorID
		if peer, exists := s.conns.GetPeerID(validatorID); exists {
			peers = append(peers, peer)
			s.log.Verbo("sending a GetAccepted to %s", vID)
		} else {
			s.log.Debug("attempted to send a GetAccepted message to a disconnected validator: %s", vID)
			s.executor.Add(func() { s.router.GetAcceptedFailed(vID, chainID, requestID) })
		}
	}

	build := Builder{}
	msg, err := build.GetAccepted(chainID, requestID, containerIDs)
	if err != nil {
		for _, peer := range peers {
			if validatorID, exists := s.conns.GetID(peer); exists {
				s.executor.Add(func() { s.router.GetAcceptedFailed(validatorID, chainID, requestID) })
			}
		}
		s.log.Debug("attempted to pack too large of a GetAccepted message.\nNumber of containerIDs: %d", containerIDs.Len())
		return // Packing message failed
	}

	s.log.Verbo("Sending a GetAccepted message."+
		"\nNumber of Validators: %d"+
		"\nChain: %s"+
		"\nRequest ID: %d"+
		"\nContainer IDs:%s",
		len(peers),
		chainID,
		requestID,
		containerIDs,
	)
	s.send(msg, peers...)
	s.numGetAcceptedSent.Add(float64(len(peers)))
}

// Accepted implements the Sender interface.
func (s *Voting) Accepted(validatorID ids.ShortID, chainID ids.ID, requestID uint32, containerIDs ids.Set) {
	peer, exists := s.conns.GetPeerID(validatorID)
	if !exists {
		s.log.Debug("attempted to send an Accepted message to a disconnected validator: %s", validatorID)
		return // Validator is not connected
	}

	build := Builder{}
	msg, err := build.Accepted(chainID, requestID, containerIDs)
	if err != nil {
		s.log.Error("attempted to pack too large of an Accepted message.\nNumber of containerIDs: %d", containerIDs.Len())
		return // Packing message failed
	}

	s.log.Verbo("Sending an Accepted message."+
		"\nValidator: %s"+
		"\nChain: %s"+
		"\nRequest ID: %d"+
		"\nContainer IDs: %s",
		validatorID,
		chainID,
		requestID,
		containerIDs,
	)
	s.send(msg, peer)
	s.numAcceptedSent.Inc()
}

// Get implements the Sender interface.
func (s *Voting) Get(validatorID ids.ShortID, chainID ids.ID, requestID uint32, containerID ids.ID) {
	peer, exists := s.conns.GetPeerID(validatorID)
	if !exists {
<<<<<<< HEAD
		s.log.Debug("Attempted to send a Get message to a disconnected validator: %s", validatorID)
		s.executor.Add(func() { s.router.GetFailed(validatorID, chainID, requestID) })
=======
		s.log.Debug("attempted to send a Get message to a disconnected validator: %s", validatorID)
		s.executor.Add(func() { s.router.GetFailed(validatorID, chainID, requestID, containerID) })
>>>>>>> df786101
		return // Validator is not connected
	}

	build := Builder{}
	msg, err := build.Get(chainID, requestID, containerID)
	s.log.AssertNoError(err)

	s.log.Verbo("Sending a Get message."+
		"\nValidator: %s"+
		"\nChain: %s"+
		"\nRequest ID: %d"+
		"\nContainer ID: %s",
		validatorID,
		chainID,
		requestID,
		containerID,
	)
	s.send(msg, peer)
	s.numGetSent.Inc()
}

// Put implements the Sender interface.
func (s *Voting) Put(validatorID ids.ShortID, chainID ids.ID, requestID uint32, containerID ids.ID, container []byte) {
	peer, exists := s.conns.GetPeerID(validatorID)
	if !exists {
		s.log.Debug("attempted to send a Container message to a disconnected validator: %s", validatorID)
		return // Validator is not connected
	}

	build := Builder{}
	msg, err := build.Put(chainID, requestID, containerID, container)
	if err != nil {
		s.log.Error("attempted to pack too large of a Put message.\nContainer length: %d", len(container))
		return // Packing message failed
	}

	s.log.Verbo("Sending a Container message."+
		"\nValidator: %s"+
		"\nChain: %s"+
		"\nRequest ID: %d"+
		"\nContainer ID: %s"+
		"\nContainer:\n%s",
		validatorID,
		chainID,
		requestID,
		containerID,
		formatting.DumpBytes{Bytes: container},
	)
	s.send(msg, peer)
	s.numPutSent.Inc()
}

// PushQuery implements the Sender interface.
func (s *Voting) PushQuery(validatorIDs ids.ShortSet, chainID ids.ID, requestID uint32, containerID ids.ID, container []byte) {
	peers := []salticidae.PeerID(nil)
	validatorIDList := validatorIDs.List()
	for _, validatorID := range validatorIDList {
		vID := validatorID
		if peer, exists := s.conns.GetPeerID(vID); exists {
			peers = append(peers, peer)
			s.log.Verbo("Sending a PushQuery to %s", vID)
		} else {
			s.log.Debug("attempted to send a PushQuery message to a disconnected validator: %s", vID)
			s.executor.Add(func() { s.router.QueryFailed(vID, chainID, requestID) })
		}
	}

	build := Builder{}
	msg, err := build.PushQuery(chainID, requestID, containerID, container)
	if err != nil {
		for _, peer := range peers {
			if validatorID, exists := s.conns.GetID(peer); exists {
				s.executor.Add(func() { s.router.QueryFailed(validatorID, chainID, requestID) })
			}
		}
		s.log.Error("attempted to pack too large of a PushQuery message.\nContainer length: %d", len(container))
		return // Packing message failed
	}

	s.log.Verbo("Sending a PushQuery message."+
		"\nNumber of Validators: %d"+
		"\nChain: %s"+
		"\nRequest ID: %d"+
		"\nContainer ID: %s"+
		"\nContainer:\n%s",
		len(peers),
		chainID,
		requestID,
		containerID,
		formatting.DumpBytes{Bytes: container},
	)
	s.send(msg, peers...)
	s.numPushQuerySent.Add(float64(len(peers)))
}

// PullQuery implements the Sender interface.
func (s *Voting) PullQuery(validatorIDs ids.ShortSet, chainID ids.ID, requestID uint32, containerID ids.ID) {
	peers := []salticidae.PeerID(nil)
	validatorIDList := validatorIDs.List()
	for _, validatorID := range validatorIDList {
		vID := validatorID
		if peer, exists := s.conns.GetPeerID(vID); exists {
			peers = append(peers, peer)
			s.log.Verbo("Sending a PullQuery to %s", vID)
		} else {
			s.log.Debug("attempted to send a PullQuery message to a disconnected validator: %s", vID)
			s.executor.Add(func() { s.router.QueryFailed(vID, chainID, requestID) })
		}
	}

	build := Builder{}
	msg, err := build.PullQuery(chainID, requestID, containerID)
	s.log.AssertNoError(err)

	s.log.Verbo("Sending a PullQuery message."+
		"\nNumber of Validators: %d"+
		"\nChain: %s"+
		"\nRequest ID: %d"+
		"\nContainer ID: %s",
		len(peers),
		chainID,
		requestID,
		containerID,
	)
	s.send(msg, peers...)
	s.numPullQuerySent.Add(float64(len(peers)))
}

// Chits implements the Sender interface.
func (s *Voting) Chits(validatorID ids.ShortID, chainID ids.ID, requestID uint32, votes ids.Set) {
	peer, exists := s.conns.GetPeerID(validatorID)
	if !exists {
		s.log.Debug("attempted to send a Chits message to a disconnected validator: %s", validatorID)
		return // Validator is not connected
	}

	build := Builder{}
	msg, err := build.Chits(chainID, requestID, votes)
	if err != nil {
		s.log.Error("attempted to pack too large of a Chits message.\nChits length: %d", votes.Len())
		return // Packing message failed
	}

	s.log.Verbo("Sending a Chits message."+
		"\nValidator: %s"+
		"\nChain: %s"+
		"\nRequest ID: %d"+
		"\nNumber of Chits: %d",
		validatorID,
		chainID,
		requestID,
		votes.Len(),
	)
	s.send(msg, peer)
	s.numChitsSent.Inc()
}

// Gossip attempts to gossip the container to the network
func (s *Voting) Gossip(chainID, containerID ids.ID, container []byte) {
	if err := s.gossip(chainID, containerID, container); err != nil {
		s.log.Error("error gossiping container %s to %s: %s", containerID, chainID, err)
	}
}

func (s *Voting) send(msg Msg, peers ...salticidae.PeerID) {
	ds := msg.DataStream()
	defer ds.Free()
	ba := salticidae.NewByteArrayMovedFromDataStream(ds, false)
	defer ba.Free()
	cMsg := salticidae.NewMsgMovedFromByteArray(msg.Op(), ba, false)
	defer cMsg.Free()

	switch len(peers) {
	case 0:
	case 1:
		s.net.SendMsg(cMsg, peers[0])
	default:
		s.net.MulticastMsgByMove(cMsg, peers)
	}
}

func (s *Voting) gossip(chainID, containerID ids.ID, container []byte) error {
	allPeers := s.conns.PeerIDs()

	numToGossip := GossipSize
	if numToGossip > len(allPeers) {
		numToGossip = len(allPeers)
	}
	peers := make([]salticidae.PeerID, numToGossip)

	sampler := random.Uniform{N: len(allPeers)}
	for i := range peers {
		peers[i] = allPeers[sampler.Sample()]
	}

	build := Builder{}
	msg, err := build.Put(chainID, math.MaxUint32, containerID, container)
	if err != nil {
		return fmt.Errorf("attempted to pack too large of a Put message.\nContainer length: %d", len(container))
	}

	s.log.Verbo("Sending a Put message to peers."+
		"\nNumber of Peers: %d"+
		"\nChain: %s"+
		"\nContainer ID: %s"+
		"\nContainer:\n%s",
		len(peers),
		chainID,
		containerID,
		formatting.DumpBytes{Bytes: container},
	)
	s.send(msg, peers...)
	s.numPutSent.Add(float64(len(peers)))
	return nil
}

// getAcceptedFrontier handles the recept of a getAcceptedFrontier container
// message for a chain
//export getAcceptedFrontier
func getAcceptedFrontier(_msg *C.struct_msg_t, _conn *C.struct_msgnetwork_conn_t, _ unsafe.Pointer) {
	VotingNet.numGetAcceptedFrontierReceived.Inc()

	validatorID, chainID, requestID, _, err := VotingNet.sanitize(_msg, _conn, GetAcceptedFrontier)
	if err != nil {
		VotingNet.log.Debug("failed to sanitize getAcceptedFrontier message due to: %s", err)
		return
	}

	VotingNet.router.GetAcceptedFrontier(validatorID, chainID, requestID)
}

// acceptedFrontier handles the recept of an acceptedFrontier message
//export acceptedFrontier
func acceptedFrontier(_msg *C.struct_msg_t, _conn *C.struct_msgnetwork_conn_t, _ unsafe.Pointer) {
	VotingNet.numAcceptedFrontierReceived.Inc()

	validatorID, chainID, requestID, msg, err := VotingNet.sanitize(_msg, _conn, AcceptedFrontier)
	if err != nil {
		VotingNet.log.Debug("failed to sanitize acceptedFrontier message due to: %s", err)
		return
	}

	containerIDs := ids.Set{}
	for _, containerIDBytes := range msg.Get(ContainerIDs).([][]byte) {
		containerID, err := ids.ToID(containerIDBytes)
		if err != nil {
			VotingNet.log.Debug("error parsing ContainerID %v: %s", containerIDBytes, err)
			return
		}
		containerIDs.Add(containerID)
	}

	VotingNet.router.AcceptedFrontier(validatorID, chainID, requestID, containerIDs)
}

// getAccepted handles the recept of a getAccepted message
//export getAccepted
func getAccepted(_msg *C.struct_msg_t, _conn *C.struct_msgnetwork_conn_t, _ unsafe.Pointer) {
	VotingNet.numGetAcceptedReceived.Inc()

	validatorID, chainID, requestID, msg, err := VotingNet.sanitize(_msg, _conn, GetAccepted)
	if err != nil {
		VotingNet.log.Debug("failed to sanitize getAccepted message due to: %s", err)
		return
	}

	containerIDs := ids.Set{}
	for _, containerIDBytes := range msg.Get(ContainerIDs).([][]byte) {
		containerID, err := ids.ToID(containerIDBytes)
		if err != nil {
			VotingNet.log.Debug("error parsing ContainerID %v: %s", containerIDBytes, err)
			return
		}
		containerIDs.Add(containerID)
	}

	VotingNet.router.GetAccepted(validatorID, chainID, requestID, containerIDs)
}

// accepted handles the recept of an accepted message
//export accepted
func accepted(_msg *C.struct_msg_t, _conn *C.struct_msgnetwork_conn_t, _ unsafe.Pointer) {
	VotingNet.numAcceptedReceived.Inc()

	validatorID, chainID, requestID, msg, err := VotingNet.sanitize(_msg, _conn, Accepted)
	if err != nil {
		VotingNet.log.Debug("failed to sanitize accepted message due to: %s", err)
		return
	}

	containerIDs := ids.Set{}
	for _, containerIDBytes := range msg.Get(ContainerIDs).([][]byte) {
		containerID, err := ids.ToID(containerIDBytes)
		if err != nil {
			VotingNet.log.Debug("error parsing ContainerID %v: %s", containerIDBytes, err)
			return
		}
		containerIDs.Add(containerID)
	}

	VotingNet.router.Accepted(validatorID, chainID, requestID, containerIDs)
}

// get handles the recept of a get container message for a chain
//export get
func get(_msg *C.struct_msg_t, _conn *C.struct_msgnetwork_conn_t, _ unsafe.Pointer) {
	VotingNet.numGetReceived.Inc()

	validatorID, chainID, requestID, msg, err := VotingNet.sanitize(_msg, _conn, Get)
	if err != nil {
		VotingNet.log.Debug("failed to sanitize get message due to: %s", err)
		return
	}

	containerID, _ := ids.ToID(msg.Get(ContainerID).([]byte))

	VotingNet.router.Get(validatorID, chainID, requestID, containerID)
}

// put handles the receipt of a container message
//export put
func put(_msg *C.struct_msg_t, _conn *C.struct_msgnetwork_conn_t, _ unsafe.Pointer) {
	VotingNet.numPutReceived.Inc()

	validatorID, chainID, requestID, msg, err := VotingNet.sanitize(_msg, _conn, Put)
	if err != nil {
		VotingNet.log.Debug("failed to sanitize put message due to: %s", err)
		return
	}

	containerID, _ := ids.ToID(msg.Get(ContainerID).([]byte))

	containerBytes := msg.Get(ContainerBytes).([]byte)

	VotingNet.router.Put(validatorID, chainID, requestID, containerID, containerBytes)
}

// pushQuery handles the recept of a pull query message
//export pushQuery
func pushQuery(_msg *C.struct_msg_t, _conn *C.struct_msgnetwork_conn_t, _ unsafe.Pointer) {
	VotingNet.numPushQueryReceived.Inc()

	validatorID, chainID, requestID, msg, err := VotingNet.sanitize(_msg, _conn, PushQuery)
	if err != nil {
		VotingNet.log.Debug("failed to sanitize pushQuery message due to: %s", err)
		return
	}

	containerID, _ := ids.ToID(msg.Get(ContainerID).([]byte))

	containerBytes := msg.Get(ContainerBytes).([]byte)

	VotingNet.router.PushQuery(validatorID, chainID, requestID, containerID, containerBytes)
}

// pullQuery handles the recept of a query message
//export pullQuery
func pullQuery(_msg *C.struct_msg_t, _conn *C.struct_msgnetwork_conn_t, _ unsafe.Pointer) {
	VotingNet.numPullQueryReceived.Inc()

	validatorID, chainID, requestID, msg, err := VotingNet.sanitize(_msg, _conn, PullQuery)
	if err != nil {
		VotingNet.log.Debug("failed to sanitize pullQuery message due to: %s", err)
		return
	}

	containerID, _ := ids.ToID(msg.Get(ContainerID).([]byte))

	VotingNet.router.PullQuery(validatorID, chainID, requestID, containerID)
}

// chits handles the recept of a chits message
//export chits
func chits(_msg *C.struct_msg_t, _conn *C.struct_msgnetwork_conn_t, _ unsafe.Pointer) {
	VotingNet.numChitsReceived.Inc()

	validatorID, chainID, requestID, msg, err := VotingNet.sanitize(_msg, _conn, Chits)
	if err != nil {
		VotingNet.log.Debug("failed to sanitize chits message due to: %s", err)
		return
	}

	votes := ids.Set{}
	for _, voteBytes := range msg.Get(ContainerIDs).([][]byte) {
		vote, err := ids.ToID(voteBytes)
		if err != nil {
			VotingNet.log.Debug("error parsing chit %v: %s", voteBytes, err)
			return
		}
		votes.Add(vote)
	}

	VotingNet.router.Chits(validatorID, chainID, requestID, votes)
}

func (s *Voting) sanitize(_msg *C.struct_msg_t, _conn *C.struct_msgnetwork_conn_t, op salticidae.Opcode) (ids.ShortID, ids.ID, uint32, Msg, error) {
	conn := salticidae.PeerNetworkConnFromC(salticidae.CPeerNetworkConn((*C.peernetwork_conn_t)(_conn)))
	peer := conn.GetPeerID(false)
	defer peer.Free()

	validatorID, exists := s.conns.GetID(peer)
	if !exists {
		return ids.ShortID{}, ids.ID{}, 0, nil, fmt.Errorf("received message from un-registered peer %s", validatorID)
	}

	s.log.Verbo("received message from %s", validatorID)

	msg := salticidae.MsgFromC(salticidae.CMsg(_msg))
	codec := Codec{}
	pMsg, err := codec.Parse(op, msg.GetPayloadByMove())
	if err != nil {
		return ids.ShortID{}, ids.ID{}, 0, nil, fmt.Errorf("couldn't parse payload: %w", err) // The message couldn't be parsed
	}

	chainID, err := ids.ToID(pMsg.Get(ChainID).([]byte))
	s.log.AssertNoError(err)

	requestID := pMsg.Get(RequestID).(uint32)

	return validatorID, chainID, requestID, pMsg, nil
}<|MERGE_RESOLUTION|>--- conflicted
+++ resolved
@@ -233,13 +233,8 @@
 func (s *Voting) Get(validatorID ids.ShortID, chainID ids.ID, requestID uint32, containerID ids.ID) {
 	peer, exists := s.conns.GetPeerID(validatorID)
 	if !exists {
-<<<<<<< HEAD
-		s.log.Debug("Attempted to send a Get message to a disconnected validator: %s", validatorID)
+		s.log.Debug("attempted to send a Get message to a disconnected validator: %s", validatorID)
 		s.executor.Add(func() { s.router.GetFailed(validatorID, chainID, requestID) })
-=======
-		s.log.Debug("attempted to send a Get message to a disconnected validator: %s", validatorID)
-		s.executor.Add(func() { s.router.GetFailed(validatorID, chainID, requestID, containerID) })
->>>>>>> df786101
 		return // Validator is not connected
 	}
 
