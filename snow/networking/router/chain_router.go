// (c) 2019-2020, Ava Labs, Inc. All rights reserved.
// See the file LICENSE for licensing terms.

package router

import (
	"errors"
	"sync"
	"time"

	"github.com/prometheus/client_golang/prometheus"

	"github.com/ava-labs/avalanchego/ids"
	"github.com/ava-labs/avalanchego/snow/networking/timeout"
	"github.com/ava-labs/avalanchego/utils/constants"
	"github.com/ava-labs/avalanchego/utils/formatting"
	"github.com/ava-labs/avalanchego/utils/hashing"
	"github.com/ava-labs/avalanchego/utils/linkedhashmap"
	"github.com/ava-labs/avalanchego/utils/logging"
	"github.com/ava-labs/avalanchego/utils/math"
	"github.com/ava-labs/avalanchego/utils/timer"
	"github.com/ava-labs/avalanchego/utils/wrappers"
)

const (
	defaultCPUInterval = 15 * time.Second
)

var (
	errUnhealthy = errors.New("the router is not healthy")

	_ Router = &ChainRouter{}
)

type requestEntry struct {
	// When this request was registered
	time time.Time
	// The type of request that was made
	msgType constants.MsgType
}

// ChainRouter routes incoming messages from the validator network
// to the consensus engines that the messages are intended for.
// Note that consensus engines are uniquely identified by the ID of the chain
// that they are working on.
type ChainRouter struct {
	clock  timer.Clock
	log    logging.Logger
	lock   sync.Mutex
	chains map[ids.ID]*Handler

	// It is only safe to call [RegisterResponse] with the router lock held. Any
	// other calls to the timeout manager with the router lock held could cause
	// a deadlock because the timeout manager will call Benched and Unbenched.
	timeoutManager *timeout.Manager

	gossiper         *timer.Repeater
	intervalNotifier *timer.Repeater
	closeTimeout     time.Duration
	peers            ids.ShortSet
<<<<<<< HEAD
	criticalChains   ids.Set
	onFatal          func(exitCode int)
	metrics          *routerMetrics
=======
	// node ID --> chains that node is benched on
	// invariant: if a node is benched on any chain, it is treated as disconnected on all chains
	benched        map[ids.ShortID]ids.Set
	criticalChains ids.Set
	onFatal        func()
	metrics        *routerMetrics
>>>>>>> cf17e1d2
	// Parameters for doing health checks
	healthConfig HealthConfig
	// aggregator of requests based on their time
	timedRequests linkedhashmap.LinkedHashmap
	// Measures average rate at which messages are dropped
	dropRateCalculator math.Averager
	// Last time at which there were no outstanding requests
	lastTimeNoOutstanding time.Time
}

// Initialize the router.
//
// When this router receives an incoming message, it cancels the timeout in
// [timeouts] associated with the request that caused the incoming message, if
// applicable.
//
// This router also fires a gossip event every [gossipFrequency] to the engine,
// notifying the engine it should gossip it's accepted set.
func (cr *ChainRouter) Initialize(
	nodeID ids.ShortID,
	log logging.Logger,
	timeoutManager *timeout.Manager,
	gossipFrequency time.Duration,
	closeTimeout time.Duration,
	criticalChains ids.Set,
	onFatal func(exitCode int),
	healthConfig HealthConfig,
	metricsNamespace string,
	metricsRegisterer prometheus.Registerer,
) error {
	cr.log = log
	cr.chains = make(map[ids.ID]*Handler)
	cr.timeoutManager = timeoutManager
	cr.gossiper = timer.NewRepeater(cr.Gossip, gossipFrequency)
	cr.intervalNotifier = timer.NewRepeater(cr.EndInterval, defaultCPUInterval)
	cr.closeTimeout = closeTimeout
	cr.benched = make(map[ids.ShortID]ids.Set)
	cr.criticalChains = criticalChains
	cr.onFatal = onFatal
	cr.timedRequests = linkedhashmap.New()
	cr.peers.Add(nodeID)
	// Set up meter to count dropped messages
	cr.dropRateCalculator = math.NewAverager(0, cr.healthConfig.MaxDropRateHalflife, cr.clock.Time())
	cr.healthConfig = healthConfig

	// Register metrics
	rMetrics, err := newRouterMetrics(metricsNamespace, metricsRegisterer)
	if err != nil {
		return err
	}
	cr.metrics = rMetrics

	go log.RecoverAndPanic(cr.gossiper.Dispatch)
	go log.RecoverAndPanic(cr.intervalNotifier.Dispatch)
	return nil
}

// Remove a request from [cr.requests]
// Assumes [cr.lock] is held
func (cr *ChainRouter) removeRequest(id ids.ID) {
	cr.timedRequests.Delete(id)
	cr.metrics.outstandingRequests.Set(float64(cr.timedRequests.Len()))
}

// RegisterRequests marks that we should expect to receive a reply from the given validator
// regarding the given chain and the reply should have the given requestID.
// The type of message we sent the validator was [msgType].
// Every registered request must be cleared either by receiving a valid reply
// and passing it to the appropriate chain or by a call to GetFailed, GetAncestorsFailed, etc.
// This method registers a timeout that calls such methods if we don't get a reply in time.
func (cr *ChainRouter) RegisterRequest(
	validatorID ids.ShortID,
	chainID ids.ID,
	requestID uint32,
	msgType constants.MsgType,
) {
	uniqueRequestID := createRequestID(validatorID, chainID, requestID)
	cr.lock.Lock()
	if cr.timedRequests.Len() == 0 {
		cr.lastTimeNoOutstanding = cr.clock.Time()
	}
	// Add to the set of unfulfilled requests
	cr.timedRequests.Put(uniqueRequestID, requestEntry{
		time:    cr.clock.Time(),
		msgType: msgType,
	})
	cr.metrics.outstandingRequests.Set(float64(cr.timedRequests.Len()))
	cr.lock.Unlock()
	// Register a timeout to fire if we don't get a reply in time.
	var timeoutHandler func() // Called upon timeout
	switch msgType {
	case constants.PullQueryMsg, constants.PushQueryMsg:
		timeoutHandler = func() { cr.QueryFailed(validatorID, chainID, requestID) }
	case constants.GetMsg:
		timeoutHandler = func() { cr.GetFailed(validatorID, chainID, requestID) }
	case constants.GetAncestorsMsg:
		timeoutHandler = func() { cr.GetAncestorsFailed(validatorID, chainID, requestID) }
	case constants.GetAcceptedMsg:
		timeoutHandler = func() { cr.GetAcceptedFailed(validatorID, chainID, requestID) }
	case constants.GetAcceptedFrontierMsg:
		timeoutHandler = func() { cr.GetAcceptedFrontierFailed(validatorID, chainID, requestID) }
	default:
		// This should never happen
		cr.log.Error("expected message type to be one of GetMsg, PullQueryMsg, PushQueryMsg, GetAcceptedFrontierMsg, GetAcceptedMsg but got %s", msgType)
		return
	}
	cr.timeoutManager.RegisterRequest(validatorID, chainID, msgType, uniqueRequestID, timeoutHandler)
}

// Shutdown shuts down this router
func (cr *ChainRouter) Shutdown() {
	cr.log.Info("shutting down chain router")
	cr.lock.Lock()
	prevChains := cr.chains
	cr.chains = map[ids.ID]*Handler{}
	cr.lock.Unlock()

	cr.gossiper.Stop()
	cr.intervalNotifier.Stop()

	for _, chain := range prevChains {
		chain.Shutdown()
	}

	ticker := time.NewTicker(cr.closeTimeout)
	timedout := false
	for _, chain := range prevChains {
		select {
		case <-chain.closed:
		case <-ticker.C:
			timedout = true
		}
	}
	if timedout {
		cr.log.Warn("timed out while shutting down the chains")
	}
	ticker.Stop()
}

// AddChain registers the specified chain so that incoming
// messages can be routed to it
func (cr *ChainRouter) AddChain(chain *Handler) {
	cr.lock.Lock()
	defer cr.lock.Unlock()

	chainID := chain.Context().ChainID
	cr.log.Debug("registering chain %s with chain router", chainID)
	chain.toClose = func() { cr.RemoveChain(chainID) }
	cr.chains[chainID] = chain

	for validatorID := range cr.peers {
		// If this validator is benched on any chain, treat them as disconnected on all chains
		if _, benched := cr.benched[validatorID]; !benched {
			chain.Connected(validatorID)
		}
	}
}

// RemoveChain removes the specified chain so that incoming
// messages can't be routed to it
func (cr *ChainRouter) RemoveChain(chainID ids.ID) {
	cr.lock.Lock()
	chain, exists := cr.chains[chainID]
	if !exists {
		cr.log.Debug("can't remove unknown chain %s", chainID)
		cr.lock.Unlock()
		return
	}
	delete(cr.chains, chainID)
	cr.lock.Unlock()

	chain.Shutdown()

	ticker := time.NewTicker(cr.closeTimeout)
	select {
	case <-chain.closed:
	case <-ticker.C:
		chain.Context().Log.Warn("timed out while shutting down")
	}
	ticker.Stop()

	if cr.onFatal != nil && cr.criticalChains.Contains(chainID) {
		go cr.onFatal(1)
	}
}

// GetAcceptedFrontier routes an incoming GetAcceptedFrontier request from the
// validator with ID [validatorID]  to the consensus engine working on the
// chain with ID [chainID]
func (cr *ChainRouter) GetAcceptedFrontier(validatorID ids.ShortID, chainID ids.ID, requestID uint32, deadline time.Time) {
	cr.lock.Lock()
	defer cr.lock.Unlock()

	// Get the chain, if it exists
	chain, exists := cr.chains[chainID]
	if !exists {
		cr.log.Debug("GetAcceptedFrontier(%s, %s, %d) dropped due to unknown chain", validatorID, chainID, requestID)
		return
	}

	// Pass the message to the chain It's OK if we drop this.
	dropped := !chain.GetAcceptedFrontier(validatorID, requestID, deadline)
	if dropped {
		cr.registerMsgDrop(chain.ctx.IsBootstrapped())
	} else {
		cr.registerMsgSuccess(chain.ctx.IsBootstrapped())
	}
}

// AcceptedFrontier routes an incoming AcceptedFrontier request from the
// validator with ID [validatorID]  to the consensus engine working on the
// chain with ID [chainID]
func (cr *ChainRouter) AcceptedFrontier(validatorID ids.ShortID, chainID ids.ID, requestID uint32, containerIDs []ids.ID) {
	cr.lock.Lock()
	defer cr.lock.Unlock()

	// Get the chain, if it exists
	chain, exists := cr.chains[chainID]
	if !exists {
		cr.log.Debug("AcceptedFrontier(%s, %s, %d, %s) dropped due to unknown chain", validatorID, chainID, requestID, containerIDs)
		return
	}

	uniqueRequestID := createRequestID(validatorID, chainID, requestID)

	// Mark that an outstanding request has been fulfilled
	requestIntf, exists := cr.timedRequests.Get(uniqueRequestID)
	if !exists {
		// We didn't request this message. Ignore.
		return
	}
	request := requestIntf.(requestEntry)
	if request.msgType != constants.GetAcceptedFrontierMsg {
		// We got back a reply of wrong type. Ignore.
		return
	}
	cr.timedRequests.Delete(uniqueRequestID)

	// Calculate how long it took [validatorID] to reply
	latency := cr.clock.Time().Sub(request.time)

	// Tell the timeout manager we got a response
	cr.timeoutManager.RegisterResponse(validatorID, chainID, uniqueRequestID, constants.GetAcceptedFrontierMsg, latency)

	// Pass the response to the chain
	dropped := !chain.AcceptedFrontier(validatorID, requestID, containerIDs)
	if dropped {
		// We weren't able to pass the response to the chain
		chain.GetAcceptedFrontierFailed(validatorID, requestID)
		cr.registerMsgDrop(chain.ctx.IsBootstrapped())
	} else {
		cr.registerMsgSuccess(chain.ctx.IsBootstrapped())
	}
}

// GetAcceptedFrontierFailed routes an incoming GetAcceptedFrontierFailed
// request from the validator with ID [validatorID] to the consensus engine
// working on the chain with ID [chainID]
func (cr *ChainRouter) GetAcceptedFrontierFailed(validatorID ids.ShortID, chainID ids.ID, requestID uint32) {
	uniqueRequestID := createRequestID(validatorID, chainID, requestID)
	cr.lock.Lock()
	defer cr.lock.Unlock()

	// Remove the outstanding request
	cr.removeRequest(uniqueRequestID)

	// Get the chain, if it exists
	chain, exists := cr.chains[chainID]
	if !exists {
		// Should only happen if node is shutting down
		cr.log.Debug("GetAcceptedFrontierFailed(%s, %s, %d) dropped due to unknown chain", validatorID, chainID, requestID)
		return
	}

	// Pass the response to the chain
	chain.GetAcceptedFrontierFailed(validatorID, requestID)
}

// GetAccepted routes an incoming GetAccepted request from the
// validator with ID [validatorID]  to the consensus engine working on the
// chain with ID [chainID]
func (cr *ChainRouter) GetAccepted(validatorID ids.ShortID, chainID ids.ID, requestID uint32, deadline time.Time, containerIDs []ids.ID) {
	cr.lock.Lock()
	defer cr.lock.Unlock()

	chain, exists := cr.chains[chainID]
	if !exists {
		cr.log.Debug("GetAccepted(%s, %s, %d, %s) dropped due to unknown chain", validatorID, chainID, requestID, containerIDs)
		return
	}

	// Pass the message to the chain. It's OK if we drop this.
	dropped := !chain.GetAccepted(validatorID, requestID, deadline, containerIDs)
	if dropped {
		cr.registerMsgDrop(chain.ctx.IsBootstrapped())
	} else {
		cr.registerMsgSuccess(chain.ctx.IsBootstrapped())
	}
}

// Accepted routes an incoming Accepted request from the validator with ID
// [validatorID] to the consensus engine working on the chain with ID
// [chainID]
func (cr *ChainRouter) Accepted(validatorID ids.ShortID, chainID ids.ID, requestID uint32, containerIDs []ids.ID) {
	cr.lock.Lock()
	defer cr.lock.Unlock()

	// Get the chain, if it exists
	chain, exists := cr.chains[chainID]
	if !exists {
		cr.log.Debug("Accepted(%s, %s, %d, %s) dropped due to unknown chain", validatorID, chainID, requestID, containerIDs)
		return
	}

	uniqueRequestID := createRequestID(validatorID, chainID, requestID)

	// Mark that an outstanding request has been fulfilled
	requestIntf, exists := cr.timedRequests.Get(uniqueRequestID)
	if !exists {
		// We didn't request this message. Ignore.
		return
	}
	request := requestIntf.(requestEntry)
	if request.msgType != constants.GetAcceptedMsg {
		// We got back a reply of wrong type. Ignore.
		return
	}
	cr.timedRequests.Delete(uniqueRequestID)

	// Calculate how long it took [validatorID] to reply
	latency := cr.clock.Time().Sub(request.time)

	// Tell the timeout manager we got a response
	cr.timeoutManager.RegisterResponse(validatorID, chainID, uniqueRequestID, constants.GetAcceptedMsg, latency)

	// Pass the response to the chain
	dropped := !chain.Accepted(validatorID, requestID, containerIDs)
	if dropped {
		// We weren't able to pass the response to the chain
		chain.GetAcceptedFailed(validatorID, requestID)
		cr.registerMsgDrop(chain.ctx.IsBootstrapped())
	} else {
		cr.registerMsgSuccess(chain.ctx.IsBootstrapped())
	}
}

// GetAcceptedFailed routes an incoming GetAcceptedFailed request from the
// validator with ID [validatorID]  to the consensus engine working on the
// chain with ID [chainID]
func (cr *ChainRouter) GetAcceptedFailed(validatorID ids.ShortID, chainID ids.ID, requestID uint32) {
	uniqueRequestID := createRequestID(validatorID, chainID, requestID)
	cr.lock.Lock()
	defer cr.lock.Unlock()

	// Remove the outstanding request
	cr.removeRequest(uniqueRequestID)

	// Get the chain, if it exists
	chain, exists := cr.chains[chainID]
	if !exists {
		// Should only happen when shutting down
		cr.log.Debug("GetAcceptedFailed(%s, %s, %d) dropped due to unknown chain", validatorID, chainID, requestID)
		return
	}

	// Pass the response to the chain
	chain.GetAcceptedFailed(validatorID, requestID)
}

// GetAncestors routes an incoming GetAncestors message from the validator with ID [validatorID]
// to the consensus engine working on the chain with ID [chainID]
// The maximum number of ancestors to respond with is defined in snow/engine/commong/bootstrapper.go
func (cr *ChainRouter) GetAncestors(validatorID ids.ShortID, chainID ids.ID, requestID uint32, deadline time.Time, containerID ids.ID) {
	cr.lock.Lock()
	defer cr.lock.Unlock()

	// Get the chain, if it exists
	chain, exists := cr.chains[chainID]
	if !exists {
		cr.log.Debug("GetAncestors(%s, %s, %d) dropped due to unknown chain", validatorID, chainID, requestID)
		return
	}

	// Pass the message to the chain. It's OK if we drop this.
	dropped := !chain.GetAncestors(validatorID, requestID, deadline, containerID)
	if dropped {
		cr.registerMsgDrop(chain.ctx.IsBootstrapped())
	} else {
		cr.registerMsgSuccess(chain.ctx.IsBootstrapped())
	}
}

// MultiPut routes an incoming MultiPut message from the validator with ID [validatorID]
// to the consensus engine working on the chain with ID [chainID]
func (cr *ChainRouter) MultiPut(validatorID ids.ShortID, chainID ids.ID, requestID uint32, containers [][]byte) {
	cr.lock.Lock()
	defer cr.lock.Unlock()

	// Get the chain, if it exists
	chain, exists := cr.chains[chainID]
	if !exists {
		cr.log.Debug("MultiPut(%s, %s, %d, %d) dropped due to unknown chain", validatorID, chainID, requestID, len(containers))
		return
	}

	uniqueRequestID := createRequestID(validatorID, chainID, requestID)

	// Mark that an outstanding request has been fulfilled
	requestIntf, exists := cr.timedRequests.Get(uniqueRequestID)
	if !exists {
		// We didn't request this message. Ignore.
		return
	}
	request := requestIntf.(requestEntry)
	if request.msgType != constants.GetAncestorsMsg {
		// We got back a reply of wrong type. Ignore.
		return
	}
	cr.timedRequests.Delete(uniqueRequestID)

	// Calculate how long it took [validatorID] to reply
	latency := cr.clock.Time().Sub(request.time)

	// Tell the timeout manager we got a response
	cr.timeoutManager.RegisterResponse(validatorID, chainID, uniqueRequestID, constants.GetAncestorsMsg, latency)

	// Pass the response to the chain
	dropped := !chain.MultiPut(validatorID, requestID, containers)
	if dropped {
		// We weren't able to pass the response to the chain
		chain.GetAncestorsFailed(validatorID, requestID)
		cr.registerMsgDrop(chain.ctx.IsBootstrapped())
	} else {
		cr.registerMsgSuccess(chain.ctx.IsBootstrapped())
	}
}

// GetAncestorsFailed routes an incoming GetAncestorsFailed message from the validator with ID [validatorID]
// to the consensus engine working on the chain with ID [chainID]
func (cr *ChainRouter) GetAncestorsFailed(validatorID ids.ShortID, chainID ids.ID, requestID uint32) {
	uniqueRequestID := createRequestID(validatorID, chainID, requestID)
	cr.lock.Lock()
	defer cr.lock.Unlock()

	// Remove the outstanding request
	cr.removeRequest(uniqueRequestID)

	// Get the chain, if it exists
	chain, exists := cr.chains[chainID]
	if !exists {
		// Should only happen if shutting down
		cr.log.Debug("GetAncestorsFailed(%s, %s, %d) dropped due to unknown chain", validatorID, chainID, requestID)
		return
	}

	// Pass the response to the chain
	chain.GetAncestorsFailed(validatorID, requestID)
}

// Get routes an incoming Get request from the validator with ID [validatorID]
// to the consensus engine working on the chain with ID [chainID]
func (cr *ChainRouter) Get(validatorID ids.ShortID, chainID ids.ID, requestID uint32, deadline time.Time, containerID ids.ID) {
	cr.lock.Lock()
	defer cr.lock.Unlock()

	// Get the chain, if it exists
	chain, exists := cr.chains[chainID]
	if !exists {
		cr.log.Debug("Get(%s, %s, %d, %s) dropped due to unknown chain", validatorID, chainID, requestID, containerID)
		return
	}

	// Pass the message to the chain. It's OK if we drop this.
	dropped := !chain.Get(validatorID, requestID, deadline, containerID)
	if dropped {
		cr.registerMsgDrop(chain.ctx.IsBootstrapped())
	} else {
		cr.registerMsgSuccess(chain.ctx.IsBootstrapped())
	}
}

// Put routes an incoming Put request from the validator with ID [validatorID]
// to the consensus engine working on the chain with ID [chainID]
func (cr *ChainRouter) Put(validatorID ids.ShortID, chainID ids.ID, requestID uint32, containerID ids.ID, container []byte) {
	cr.lock.Lock()
	defer cr.lock.Unlock()

	// Get the chain, if it exists
	chain, exists := cr.chains[chainID]
	if !exists {
		if requestID == constants.GossipMsgRequestID {
			cr.log.Verbo("Gossiped Put(%s, %s, %d, %s) dropped due to unknown chain. Container:",
				validatorID, chainID, requestID, containerID, formatting.DumpBytes{Bytes: container},
			)
		} else {
			cr.log.Debug("Put(%s, %s, %d, %s) dropped due to unknown chain", validatorID, chainID, requestID, containerID)
			cr.log.Verbo("container:\n%s", formatting.DumpBytes{Bytes: container})
		}
		return
	}

	// If this is a gossip message, pass to the chain
	if requestID == constants.GossipMsgRequestID {
		// It's ok to drop this message.
		dropped := !chain.Put(validatorID, requestID, containerID, container)
		if dropped {
			cr.registerMsgDrop(chain.ctx.IsBootstrapped())
		} else {
			cr.registerMsgSuccess(chain.ctx.IsBootstrapped())
		}
		return
	}

	uniqueRequestID := createRequestID(validatorID, chainID, requestID)

	// Mark that an outstanding request has been fulfilled
	requestIntf, exists := cr.timedRequests.Get(uniqueRequestID)
	if !exists {
		// We didn't request this message. Ignore.
		return
	}
	request := requestIntf.(requestEntry)
	if request.msgType != constants.GetMsg {
		// We got back a reply of wrong type. Ignore.
		return
	}
	cr.timedRequests.Delete(uniqueRequestID)

	// Calculate how long it took [validatorID] to reply
	latency := cr.clock.Time().Sub(request.time)

	// Tell the timeout manager we got a response
	cr.timeoutManager.RegisterResponse(validatorID, chainID, uniqueRequestID, constants.GetMsg, latency)

	// Pass the response to the chain
	dropped := !chain.Put(validatorID, requestID, containerID, container)
	if dropped {
		// We weren't able to pass the response to the chain
		chain.GetFailed(validatorID, requestID)
		cr.registerMsgDrop(chain.ctx.IsBootstrapped())
	} else {
		cr.registerMsgSuccess(chain.ctx.IsBootstrapped())
	}

}

// GetFailed routes an incoming GetFailed message from the validator with ID [validatorID]
// to the consensus engine working on the chain with ID [chainID]
func (cr *ChainRouter) GetFailed(validatorID ids.ShortID, chainID ids.ID, requestID uint32) {
	uniqueRequestID := createRequestID(validatorID, chainID, requestID)
	cr.lock.Lock()
	defer cr.lock.Unlock()

	// Remove the outstanding request
	cr.removeRequest(uniqueRequestID)

	// Get the chain, if it exists
	chain, exists := cr.chains[chainID]
	if !exists {
		cr.log.Debug("GetFailed(%s, %s, %d) dropped due to unknown chain", validatorID, chainID, requestID)
		return
	}

	// Pass the response to the chain
	chain.GetFailed(validatorID, requestID)
}

// PushQuery routes an incoming PushQuery request from the validator with ID [validatorID]
// to the consensus engine working on the chain with ID [chainID]
func (cr *ChainRouter) PushQuery(validatorID ids.ShortID, chainID ids.ID, requestID uint32, deadline time.Time, containerID ids.ID, container []byte) {
	cr.lock.Lock()
	defer cr.lock.Unlock()

	chain, exists := cr.chains[chainID]
	if !exists {
		cr.log.Debug("PushQuery(%s, %s, %d, %s) dropped due to unknown chain", validatorID, chainID, requestID, containerID)
		cr.log.Verbo("container:\n%s", formatting.DumpBytes{Bytes: container})
		return
	}

	// Pass the message to the chain. It's OK if we drop this.
	dropped := !chain.PushQuery(validatorID, requestID, deadline, containerID, container)
	if dropped {
		cr.registerMsgDrop(chain.ctx.IsBootstrapped())
	} else {
		cr.registerMsgSuccess(chain.ctx.IsBootstrapped())
	}
}

// PullQuery routes an incoming PullQuery request from the validator with ID [validatorID]
// to the consensus engine working on the chain with ID [chainID]
func (cr *ChainRouter) PullQuery(validatorID ids.ShortID, chainID ids.ID, requestID uint32, deadline time.Time, containerID ids.ID) {
	cr.lock.Lock()
	defer cr.lock.Unlock()

	chain, exists := cr.chains[chainID]
	if !exists {
		cr.log.Debug("PullQuery(%s, %s, %d, %s) dropped due to unknown chain", validatorID, chainID, requestID, containerID)
		return
	}

	// Pass the message to the chain. It's OK if we drop this.
	dropped := !chain.PullQuery(validatorID, requestID, deadline, containerID)
	if dropped {
		cr.registerMsgDrop(chain.ctx.IsBootstrapped())
	} else {
		cr.registerMsgSuccess(chain.ctx.IsBootstrapped())
	}
}

// Chits routes an incoming Chits message from the validator with ID [validatorID]
// to the consensus engine working on the chain with ID [chainID]
func (cr *ChainRouter) Chits(validatorID ids.ShortID, chainID ids.ID, requestID uint32, votes []ids.ID) {
	cr.lock.Lock()
	defer cr.lock.Unlock()

	// Get the chain, if it exists
	chain, exists := cr.chains[chainID]
	if !exists {
		cr.log.Debug("Chits(%s, %s, %d, %s) dropped due to unknown chain", validatorID, chainID, requestID, votes)
		return
	}

	uniqueRequestID := createRequestID(validatorID, chainID, requestID)

	// Mark that an outstanding request has been fulfilled
	requestIntf, exists := cr.timedRequests.Get(uniqueRequestID)
	if !exists {
		// We didn't request this message. Ignore.
		return
	}
	request := requestIntf.(requestEntry)
	if request.msgType != constants.PullQueryMsg && request.msgType != constants.PushQueryMsg {
		// We got back a reply of wrong type. Ignore.
		return
	}
	cr.timedRequests.Delete(uniqueRequestID)

	// Calculate how long it took [validatorID] to reply
	latency := cr.clock.Time().Sub(request.time)

	// Tell the timeout manager we got a response
	cr.timeoutManager.RegisterResponse(validatorID, chainID, uniqueRequestID, request.msgType, latency)

	// Pass the response to the chain
	dropped := !chain.Chits(validatorID, requestID, votes)
	if dropped {
		// We weren't able to pass the response to the chain
		chain.QueryFailed(validatorID, requestID)
		cr.registerMsgDrop(chain.ctx.IsBootstrapped())
	} else {
		cr.registerMsgSuccess(chain.ctx.IsBootstrapped())
	}
}

// QueryFailed routes an incoming QueryFailed message from the validator with ID [validatorID]
// to the consensus engine working on the chain with ID [chainID]
func (cr *ChainRouter) QueryFailed(validatorID ids.ShortID, chainID ids.ID, requestID uint32) {
	uniqueRequestID := createRequestID(validatorID, chainID, requestID)
	cr.lock.Lock()
	defer cr.lock.Unlock()

	// Remove the outstanding request
	cr.removeRequest(uniqueRequestID)

	chain, exists := cr.chains[chainID]
	if !exists {
		cr.log.Debug("QueryFailed(%s, %s, %d) dropped due to unknown chain", validatorID, chainID, requestID)
		return
	}

	// Pass the response to the chain
	chain.QueryFailed(validatorID, requestID)
}

// Connected routes an incoming notification that a validator was just connected
func (cr *ChainRouter) Connected(validatorID ids.ShortID) {
	cr.lock.Lock()
	defer cr.lock.Unlock()

	cr.peers.Add(validatorID)
	// If this validator is benched on any chain, treat them as disconnected on all chains
	if _, benched := cr.benched[validatorID]; benched {
		return
	}

	for _, chain := range cr.chains {
		chain.Connected(validatorID)
	}
}

// Disconnected routes an incoming notification that a validator was connected
func (cr *ChainRouter) Disconnected(validatorID ids.ShortID) {
	cr.lock.Lock()
	defer cr.lock.Unlock()

	cr.peers.Remove(validatorID)
	if _, benched := cr.benched[validatorID]; benched {
		return
	}

	for _, chain := range cr.chains {
		chain.Disconnected(validatorID)
	}
}

// Benched routes an incoming notification that a validator was benched
func (cr *ChainRouter) Benched(chainID ids.ID, validatorID ids.ShortID) {
	cr.lock.Lock()
	defer cr.lock.Unlock()

	benchedChains, exists := cr.benched[validatorID]
	benchedChains.Add(chainID)
	cr.benched[validatorID] = benchedChains
	if exists || !cr.peers.Contains(validatorID) {
		// If the set already existed, then the node was previously benched.
		return
	}

	for _, chain := range cr.chains {
		chain.Disconnected(validatorID)
	}
}

// Unbenched routes an incoming notification that a validator was just unbenched
func (cr *ChainRouter) Unbenched(chainID ids.ID, validatorID ids.ShortID) {
	cr.lock.Lock()
	defer cr.lock.Unlock()

	benchedChains := cr.benched[validatorID]
	benchedChains.Remove(chainID)
	if benchedChains.Len() == 0 {
		delete(cr.benched, validatorID)
	} else {
		cr.benched[validatorID] = benchedChains
		return // This node is still benched
	}

	if !cr.peers.Contains(validatorID) {
		return
	}

	for _, chain := range cr.chains {
		chain.Connected(validatorID)
	}
}

// Gossip accepted containers
func (cr *ChainRouter) Gossip() {
	cr.lock.Lock()
	defer cr.lock.Unlock()

	for _, chain := range cr.chains {
		chain.Gossip()
	}
}

// EndInterval notifies the chains that the current CPU interval has ended
func (cr *ChainRouter) EndInterval() {
	cr.lock.Lock()
	defer cr.lock.Unlock()

	for _, chain := range cr.chains {
		chain.endInterval()
	}
}

// HealthCheck returns results of router health checks. Returns:
// 1) Information about health check results
// 2) An error if the health check reports unhealthy
func (cr *ChainRouter) HealthCheck() (interface{}, error) {
	cr.lock.Lock()
	defer cr.lock.Unlock()

	dropRate := cr.dropRateCalculator.Read()
	healthy := dropRate <= cr.healthConfig.MaxDropRate
	details := map[string]interface{}{
		"msgDropRate": dropRate,
	}
	cr.metrics.msgDropRate.Set(dropRate)

	numOutstandingReqs := cr.timedRequests.Len()
	healthy = healthy && numOutstandingReqs <= cr.healthConfig.MaxOutstandingRequests
	details["outstandingRequests"] = numOutstandingReqs

	// check for long running requests
	now := cr.clock.Time()
	processingRequest := now
	if longestRunning, exists := cr.timedRequests.Oldest(); exists {
		processingRequest = longestRunning.(requestEntry).time
	}
	timeReqRunning := now.Sub(processingRequest)
	healthy = healthy && timeReqRunning <= cr.healthConfig.MaxOutstandingDuration
	details["longestRunningRequest"] = timeReqRunning.String()
	cr.metrics.longestRunningRequest.Set(float64(timeReqRunning.Milliseconds()))

	if !healthy {
		// The router is not healthy
		return details, errUnhealthy
	}
	return details, nil
}

func (cr *ChainRouter) registerMsgDrop(isBootstrapped bool) {
	if isBootstrapped {
		cr.dropRateCalculator.Observe(1, cr.clock.Time())
	}
}

func (cr *ChainRouter) registerMsgSuccess(isBootstrapped bool) {
	if isBootstrapped {
		cr.dropRateCalculator.Observe(0, cr.clock.Time())
	}
}

func createRequestID(validatorID ids.ShortID, chainID ids.ID, requestID uint32) ids.ID {
	p := wrappers.Packer{Bytes: make([]byte, wrappers.IntLen)}
	p.PackInt(requestID)
	return hashing.ByteArraysToHash256Array(validatorID[:], chainID[:], p.Bytes)
}<|MERGE_RESOLUTION|>--- conflicted
+++ resolved
@@ -58,18 +58,12 @@
 	intervalNotifier *timer.Repeater
 	closeTimeout     time.Duration
 	peers            ids.ShortSet
-<<<<<<< HEAD
-	criticalChains   ids.Set
-	onFatal          func(exitCode int)
-	metrics          *routerMetrics
-=======
 	// node ID --> chains that node is benched on
 	// invariant: if a node is benched on any chain, it is treated as disconnected on all chains
 	benched        map[ids.ShortID]ids.Set
 	criticalChains ids.Set
-	onFatal        func()
+	onFatal        func(exitCode int)
 	metrics        *routerMetrics
->>>>>>> cf17e1d2
 	// Parameters for doing health checks
 	healthConfig HealthConfig
 	// aggregator of requests based on their time
