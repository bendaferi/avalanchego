--- conflicted
+++ resolved
@@ -11,7 +11,6 @@
 
 	"github.com/ava-labs/gecko/ids"
 	"github.com/ava-labs/gecko/network"
-	"github.com/ava-labs/gecko/snow"
 	"github.com/ava-labs/gecko/snow/choices"
 	"github.com/ava-labs/gecko/snow/consensus/avalanche"
 	"github.com/ava-labs/gecko/snow/consensus/avalanche/poll"
@@ -61,14 +60,14 @@
 
 // Initialize implements the Engine interface
 func (t *Transitive) Initialize(config Config) error {
-	config.Context.Log.Info("Initializing consensus engine")
+	config.Ctx.Log.Info("Initializing consensus engine")
 
 	t.params = config.Params
 	t.consensus = config.Consensus
 
 	factory := poll.NewEarlyTermNoTraversalFactory(int(config.Params.Alpha))
 	t.polls = poll.NewSet(factory,
-		config.Context.Log,
+		config.Ctx.Log,
 		config.Params.Namespace,
 		config.Params.Metrics,
 	)
@@ -93,12 +92,12 @@
 		if vtx, err := t.Manager.GetVertex(vtxID); err == nil {
 			frontier = append(frontier, vtx)
 		} else {
-			t.Context().Log.Error("vertex %s failed to be loaded from the frontier with %s", vtxID, err)
-		}
-	}
-	t.consensus.Initialize(t.Context(), t.params, frontier)
-
-	t.Context().Log.Info("bootstrapping finished with %d vertices in the accepted frontier", len(frontier))
+			t.Ctx.Log.Error("vertex %s failed to be loaded from the frontier with %s", vtxID, err)
+		}
+	}
+	t.consensus.Initialize(t.Ctx, t.params, frontier)
+
+	t.Ctx.Log.Info("bootstrapping finished with %d vertices in the accepted frontier", len(frontier))
 	return nil
 }
 
@@ -106,7 +105,7 @@
 func (t *Transitive) Gossip() error {
 	edge := t.Manager.Edge()
 	if len(edge) == 0 {
-		t.Context().Log.Verbo("dropping gossip request as no vertices have been accepted")
+		t.Ctx.Log.Verbo("dropping gossip request as no vertices have been accepted")
 		return nil
 	}
 
@@ -121,23 +120,20 @@
 	vtxID := edge[int(indices[0])]
 	vtx, err := t.Manager.GetVertex(vtxID)
 	if err != nil {
-		t.Context().Log.Warn("dropping gossip request as %s couldn't be loaded due to: %s", vtxID, err)
-		return nil
-	}
-
-	t.Context().Log.Verbo("gossiping %s as accepted to the network", vtxID)
+		t.Ctx.Log.Warn("dropping gossip request as %s couldn't be loaded due to: %s", vtxID, err)
+		return nil
+	}
+
+	t.Ctx.Log.Verbo("gossiping %s as accepted to the network", vtxID)
 	t.Sender.Gossip(vtxID, vtx.Bytes())
 	return nil
 }
 
 // Shutdown implements the Engine interface
 func (t *Transitive) Shutdown() error {
-	t.Context().Log.Info("shutting down consensus engine")
+	t.Ctx.Log.Info("shutting down consensus engine")
 	return t.VM.Shutdown()
 }
-
-// Context implements the Engine interface
-func (t *Transitive) Context() *snow.Context { return t.Config.Context }
 
 // Get implements the Engine interface
 func (t *Transitive) Get(vdr ids.ShortID, requestID uint32, vtxID ids.ID) error {
@@ -151,10 +147,10 @@
 // GetAncestors implements the Engine interface
 func (t *Transitive) GetAncestors(vdr ids.ShortID, requestID uint32, vtxID ids.ID) error {
 	startTime := time.Now()
-	t.Context().Log.Verbo("GetAncestors(%s, %d, %s) called", vdr, requestID, vtxID)
+	t.Ctx.Log.Verbo("GetAncestors(%s, %d, %s) called", vdr, requestID, vtxID)
 	vertex, err := t.Manager.GetVertex(vtxID)
 	if err != nil || vertex.Status() == choices.Unknown {
-		t.Context().Log.Verbo("dropping getAncestors")
+		t.Ctx.Log.Verbo("dropping getAncestors")
 		return nil // Don't have the requested vertex. Drop message.
 	}
 
@@ -198,27 +194,21 @@
 
 // Put implements the Engine interface
 func (t *Transitive) Put(vdr ids.ShortID, requestID uint32, vtxID ids.ID, vtxBytes []byte) error {
-	t.Context().Log.Verbo("Put(%s, %d, %s) called", vdr, requestID, vtxID)
-
-<<<<<<< HEAD
-	if !t.Context().IsBootstrapped() { // Bootstrapping unfinished --> didn't call Get --> this message is invalid
-		if requestID == network.GossipMsgRequestID {
-			t.Context().Log.Verbo("dropping gossip Put(%s, %d, %s) due to bootstrapping", vdr, requestID, vtxID)
-=======
-	if !t.Finished { // Bootstrapping unfinished --> didn't call Get --> this message is invalid
+	t.Ctx.Log.Verbo("Put(%s, %d, %s) called", vdr, requestID, vtxID)
+
+	if !t.Ctx.IsBootstrapped() { // Bootstrapping unfinished --> didn't call Get --> this message is invalid
 		if requestID == constants.GossipMsgRequestID {
-			t.Config.Context.Log.Verbo("dropping gossip Put(%s, %d, %s) due to bootstrapping", vdr, requestID, vtxID)
->>>>>>> 223576f7
+			t.Ctx.Log.Verbo("dropping gossip Put(%s, %d, %s) due to bootstrapping", vdr, requestID, vtxID)
 		} else {
-			t.Context().Log.Debug("dropping Put(%s, %d, %s) due to bootstrapping", vdr, requestID, vtxID)
+			t.Ctx.Log.Debug("dropping Put(%s, %d, %s) due to bootstrapping", vdr, requestID, vtxID)
 		}
 		return nil
 	}
 
 	vtx, err := t.Manager.ParseVertex(vtxBytes)
 	if err != nil {
-		t.Context().Log.Debug("failed to parse vertex %s due to: %s", vtxID, err)
-		t.Context().Log.Verbo("vertex:\n%s", formatting.DumpBytes{Bytes: vtxBytes})
+		t.Ctx.Log.Debug("failed to parse vertex %s due to: %s", vtxID, err)
+		t.Ctx.Log.Verbo("vertex:\n%s", formatting.DumpBytes{Bytes: vtxBytes})
 		return t.GetFailed(vdr, requestID)
 	}
 	_, err = t.issueFrom(vdr, vtx)
@@ -227,14 +217,14 @@
 
 // GetFailed implements the Engine interface
 func (t *Transitive) GetFailed(vdr ids.ShortID, requestID uint32) error {
-	if !t.Context().IsBootstrapped() { // Bootstrapping unfinished --> didn't call Get --> this message is invalid
-		t.Context().Log.Debug("dropping GetFailed(%s, %d) due to bootstrapping", vdr, requestID)
+	if !t.Ctx.IsBootstrapped() { // Bootstrapping unfinished --> didn't call Get --> this message is invalid
+		t.Ctx.Log.Debug("dropping GetFailed(%s, %d) due to bootstrapping", vdr, requestID)
 		return nil
 	}
 
 	vtxID, ok := t.outstandingVtxReqs.Remove(vdr, requestID)
 	if !ok {
-		t.Context().Log.Debug("GetFailed(%s, %d) called without having sent corresponding Get", vdr, requestID)
+		t.Ctx.Log.Debug("GetFailed(%s, %d) called without having sent corresponding Get", vdr, requestID)
 		return nil
 	}
 
@@ -255,8 +245,9 @@
 
 // PullQuery implements the Engine interface
 func (t *Transitive) PullQuery(vdr ids.ShortID, requestID uint32, vtxID ids.ID) error {
-	if !t.Context().IsBootstrapped() {
-		t.Context().Log.Debug("dropping PullQuery(%s, %d, %s) due to bootstrapping", vdr, requestID, vtxID)
+	if !t.Ctx.IsBootstrapped() {
+		t.Ctx.Log.Debug("dropping PullQuery(%s, %d, %s) due to bootstrapping",
+			vdr, requestID, vtxID)
 		return nil
 	}
 
@@ -288,16 +279,16 @@
 
 // PushQuery implements the Engine interface
 func (t *Transitive) PushQuery(vdr ids.ShortID, requestID uint32, vtxID ids.ID, vtxBytes []byte) error {
-	if !t.Context().IsBootstrapped() {
+	if !t.Ctx.IsBootstrapped() {
 		// We're bootstrapping, so ignore this query.
-		t.Context().Log.Debug("dropping PushQuery(%s, %d, %s) due to bootstrapping", vdr, requestID, vtxID)
+		t.Ctx.Log.Debug("dropping PushQuery(%s, %d, %s) due to bootstrapping", vdr, requestID, vtxID)
 		return nil
 	}
 
 	vtx, err := t.Manager.ParseVertex(vtxBytes)
 	if err != nil {
-		t.Context().Log.Debug("failed to parse vertex %s due to: %s", vtxID, err)
-		t.Context().Log.Verbo("vertex:\n%s", formatting.DumpBytes{Bytes: vtxBytes})
+		t.Ctx.Log.Debug("failed to parse vertex %s due to: %s", vtxID, err)
+		t.Ctx.Log.Verbo("vertex:\n%s", formatting.DumpBytes{Bytes: vtxBytes})
 		return nil
 	}
 
@@ -310,8 +301,8 @@
 
 // Chits implements the Engine interface
 func (t *Transitive) Chits(vdr ids.ShortID, requestID uint32, votes ids.Set) error {
-	if !t.Context().IsBootstrapped() {
-		t.Context().Log.Debug("dropping Chits(%s, %d) due to bootstrapping", vdr, requestID)
+	if !t.Ctx.IsBootstrapped() {
+		t.Ctx.Log.Debug("dropping Chits(%s, %d) due to bootstrapping", vdr, requestID)
 		return nil
 	}
 
@@ -341,8 +332,8 @@
 
 // Notify implements the Engine interface
 func (t *Transitive) Notify(msg common.Message) error {
-	if !t.Context().IsBootstrapped() {
-		t.Context().Log.Debug("dropping Notify due to bootstrapping")
+	if !t.Ctx.IsBootstrapped() {
+		t.Ctx.Log.Debug("dropping Notify due to bootstrapping")
 		return nil
 	}
 
@@ -481,7 +472,8 @@
 		}
 	}
 
-	t.Context().Log.Verbo("vertex %s is blocking on %d vertices and %d transactions", vtxID, i.vtxDeps.Len(), i.txDeps.Len())
+	t.Ctx.Log.Verbo("vertex %s is blocking on %d vertices and %d transactions",
+		vtxID, i.vtxDeps.Len(), i.txDeps.Len())
 
 	// Wait until all the parents of [vtx] are added to consensus before adding [vtx]
 	t.vtxBlocked.Register(&vtxIssuer{i: i})
@@ -517,16 +509,12 @@
 		inputs := tx.InputIDs()
 		overlaps := consumed.Overlaps(inputs) // See if this tx shares inputs with another one in this batch
 		if len(batch) >= t.params.BatchSize || (force && overlaps) {
-<<<<<<< HEAD
-			// The batch is big enough to issue, or we need to issue this batch because we're forcing each tx
-			// to be issued but adding [tx] to this batch would result in a vertex with conflicting txs
-			// Issue the vertex and reset the batch.
-			t.issueBatch(batch)
-=======
+			// The batch is big enough to issue, or we need to issue this batch
+			// because we're forcing each tx to be issued but adding [tx] to
+			// this batch would result in a vertex with conflicting txs.
 			if err := t.issueBatch(batch); err != nil {
 				return err
 			}
->>>>>>> 223576f7
 			batch = make([]snowstorm.Tx, 0, t.params.BatchSize)
 			consumed.Clear()
 			issued = true
@@ -555,63 +543,43 @@
 	preferredIDs := t.consensus.Preferences().List()
 	numPreferredIDs := len(preferredIDs)
 	if numPreferredIDs == 0 {
-		t.Context().Log.Error("re-query attempt was dropped due to no pending vertices")
+		t.Ctx.Log.Error("re-query attempt was dropped due to no pending vertices")
 		return
 	}
 
-<<<<<<< HEAD
-	sampler := random.Uniform{N: numPreferredIDs}
-	vtxID := preferredIDs[sampler.Sample()] // ID of a preferred vertex
-=======
 	s := sampler.NewUniform()
-	if err := s.Initialize(uint64(len(preferredIDs))); err != nil {
+	if err := s.Initialize(uint64(numPreferredIDs)); err != nil {
 		return // Should never really happen
 	}
 	indices, err := s.Sample(1)
 	if err != nil {
 		return // Also should never really happen because the edge has positive length
 	}
-	vtxID := preferredIDs[int(indices[0])]
->>>>>>> 223576f7
+	vtxID := preferredIDs[int(indices[0])] // ID of a preferred vertex
 
 	p := t.consensus.Parameters()
 	vdrs, err := t.Validators.Sample(p.K) // Validators to sample
 
-<<<<<<< HEAD
-	vdrSet := ids.ShortSet{} // IDs of validators to be sampled
-=======
-	vdrBag := ids.ShortBag{} // Validators to sample repr. as a set
->>>>>>> 223576f7
+	vdrBag := ids.ShortBag{} // IDs of validators to be sampled
 	for _, vdr := range vdrs {
 		vdrBag.Add(vdr.ID())
 	}
-<<<<<<< HEAD
-	vdrCopy := ids.ShortSet{} // Copy the validator set because this variable will be modified
-	vdrCopy.Union((vdrSet))
-
-	t.RequestID++
-	// Poll the network
-	if numVdrs := len(vdrs); numVdrs == p.K && t.polls.Add(t.RequestID, vdrCopy) {
-		t.Config.Sender.PullQuery(vdrSet, t.RequestID, vtxID)
-	} else if numVdrs < p.K {
-		t.Context().Log.Error("re-query for %s was dropped due to an insufficient number of validators", vtxID)
-=======
 
 	vdrSet := ids.ShortSet{}
 	vdrSet.Add(vdrBag.List()...)
 
+	// Poll the network
 	t.RequestID++
 	if err == nil && t.polls.Add(t.RequestID, vdrBag) {
-		t.Config.Sender.PullQuery(vdrSet, t.RequestID, vtxID)
+		t.Sender.PullQuery(vdrSet, t.RequestID, vtxID)
 	} else if err != nil {
-		t.Config.Context.Log.Error("re-query for %s was dropped due to an insufficient number of validators", vtxID)
->>>>>>> 223576f7
+		t.Ctx.Log.Error("re-query for %s was dropped due to an insufficient number of validators", vtxID)
 	}
 }
 
 // Puts a batch of transactions into a vertex and issues it into consensus.
 func (t *Transitive) issueBatch(txs []snowstorm.Tx) error {
-	t.Context().Log.Verbo("batching %d transactions into a new vertex", len(txs))
+	t.Ctx.Log.Verbo("batching %d transactions into a new vertex", len(txs))
 
 	// Randomly select parents of this vertex from among the virtuous set
 	virtuousIDs := t.consensus.Virtuous().List()
@@ -636,7 +604,8 @@
 
 	vtx, err := t.Manager.BuildVertex(parentIDs, txs)
 	if err != nil {
-		t.Context().Log.Warn("error building new vertex with %d parents and %d transactions", len(parentIDs), len(txs))
+		t.Ctx.Log.Warn("error building new vertex with %d parents and %d transactions",
+			len(parentIDs), len(txs))
 		return nil
 	}
 	return t.issue(vtx)
@@ -645,16 +614,11 @@
 // Send a request to [vdr] asking them to send us vertex [vtxID]
 func (t *Transitive) sendRequest(vdr ids.ShortID, vtxID ids.ID) {
 	if t.outstandingVtxReqs.Contains(vtxID) {
-		t.Context().Log.Debug("not sending request for vertex %s because there is already an outstanding request for it", vtxID)
+		t.Ctx.Log.Debug("not sending request for vertex %s because there is already an outstanding request for it", vtxID)
 		return
 	}
 	t.RequestID++
 	t.outstandingVtxReqs.Add(vdr, t.RequestID, vtxID) // Mark that there is an outstanding request for this vertex
-	t.Config.Sender.Get(vdr, t.RequestID, vtxID)
+	t.Sender.Get(vdr, t.RequestID, vtxID)
 	t.numVtxRequests.Set(float64(t.outstandingVtxReqs.Len())) // Tracks performance statistics
-}
-
-// IsBootstrapped returns true iff this chain is done bootstrapping
-func (t *Transitive) IsBootstrapped() bool {
-	return t.Context().IsBootstrapped()
 }