--- conflicted
+++ resolved
@@ -14,12 +14,8 @@
 	"github.com/ava-labs/gecko/snow/consensus/avalanche"
 	"github.com/ava-labs/gecko/snow/consensus/avalanche/poll"
 	"github.com/ava-labs/gecko/snow/consensus/snowstorm"
-<<<<<<< HEAD
 	"github.com/ava-labs/gecko/snow/engine/avalanche/bootstrap"
-	"github.com/ava-labs/gecko/snow/engine/avalanche/poll"
 	"github.com/ava-labs/gecko/snow/engine/avalanche/vertex"
-=======
->>>>>>> b13e3399
 	"github.com/ava-labs/gecko/snow/engine/common"
 	"github.com/ava-labs/gecko/snow/events"
 	"github.com/ava-labs/gecko/utils/formatting"
@@ -443,7 +439,7 @@
 }
 
 func (t *Transitive) batch(txs []snowstorm.Tx, force, empty bool) error {
-	batch := make([]snowstorm.Tx, 0, t.Params.BatchSize)
+	batch := make([]snowstorm.Tx, 0, t.params.BatchSize)
 	issuedTxs := ids.Set{}
 	consumed := ids.Set{}
 	issued := false
@@ -453,7 +449,7 @@
 		overlaps := consumed.Overlaps(inputs)
 		if len(batch) >= t.params.BatchSize || (force && overlaps) {
 			t.issueBatch(batch)
-			batch = make([]snowstorm.Tx, 0, t.Params.BatchSize)
+			batch = make([]snowstorm.Tx, 0, t.params.BatchSize)
 			consumed.Clear()
 			issued = true
 			overlaps = false
