--- conflicted
+++ resolved
@@ -61,11 +61,7 @@
 	}
 }
 
-<<<<<<< HEAD
-func (vtx *uniqueVertex) setVertex(innerVtx *innerVertex) {
-=======
-func (vtx *uniqueVertex) setVertex(innerVtx *vertex) error {
->>>>>>> 167479f4
+func (vtx *uniqueVertex) setVertex(innerVtx *innerVertex) error {
 	vtx.refresh()
 	if vtx.v.vtx != nil {
 		return nil
