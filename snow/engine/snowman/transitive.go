--- conflicted
+++ resolved
@@ -4,11 +4,7 @@
 package snowman
 
 import (
-<<<<<<< HEAD
 	"fmt"
-=======
-	"sync/atomic"
->>>>>>> 16264afe
 	"time"
 
 	"github.com/ava-labs/gecko/ids"
@@ -55,10 +51,6 @@
 	// consensus
 	blocked events.Blocker
 
-	// mark for if the engine has been bootstrapped or not
-	bootstrapped       bool
-	atomicBootstrapped *uint32
-
 	// errs tracks if an error has occurred in a callback
 	errs wrappers.Errs
 }
@@ -69,15 +61,6 @@
 
 	t.params = config.Params
 	t.consensus = config.Consensus
-
-<<<<<<< HEAD
-	if err := t.metrics.Initialize(config.Params.Namespace, config.Params.Metrics); err != nil {
-		return err
-	}
-=======
-	t.onFinished = t.finishBootstrapping
-	t.atomicBootstrapped = new(uint32)
->>>>>>> 16264afe
 
 	factory := poll.NewEarlyTermNoTraversalFactory(int(config.Params.Alpha))
 	t.polls = poll.NewSet(factory,
@@ -86,6 +69,10 @@
 		config.Params.Metrics,
 	)
 
+	if err := t.metrics.Initialize(config.Params.Namespace, config.Params.Metrics); err != nil {
+		return err
+	}
+
 	return t.Bootstrapper.Initialize(
 		config.Config,
 		t.finishBootstrapping,
@@ -97,10 +84,6 @@
 // when bootstrapping is finished, this will be called. This initializes the
 // consensus engine with the last accepted block.
 func (t *Transitive) finishBootstrapping() error {
-	// set the bootstrapped mark to switch consensus modes
-	t.bootstrapped = true
-	atomic.StoreUint32(t.atomicBootstrapped, 1)
-
 	// initialize consensus to the last accepted blockID
 	tailID := t.VM.LastAccepted()
 	t.consensus.Initialize(t.Config.Context, t.params, tailID)
@@ -211,7 +194,7 @@
 // Put implements the Engine interface
 func (t *Transitive) Put(vdr ids.ShortID, requestID uint32, blkID ids.ID, blkBytes []byte) error {
 	// bootstrapping isn't done --> we didn't send any gets --> this put is invalid
-	if !t.bootstrapped {
+	if !t.Finished {
 		if requestID == network.GossipMsgRequestID {
 			t.Config.Context.Log.Verbo("dropping gossip Put(%s, %d, %s) due to bootstrapping", vdr, requestID, blkID)
 		} else {
@@ -242,7 +225,7 @@
 // GetFailed implements the Engine interface
 func (t *Transitive) GetFailed(vdr ids.ShortID, requestID uint32) error {
 	// not done bootstrapping --> didn't send a get --> this message is invalid
-	if !t.bootstrapped {
+	if !t.Finished {
 		t.Config.Context.Log.Debug("dropping GetFailed(%s, %d) due to bootstrapping")
 		return nil
 	}
@@ -266,7 +249,7 @@
 func (t *Transitive) PullQuery(vdr ids.ShortID, requestID uint32, blkID ids.ID) error {
 	// if the engine hasn't been bootstrapped, we aren't ready to respond to
 	// queries
-	if !t.bootstrapped {
+	if !t.Finished {
 		t.Config.Context.Log.Debug("dropping PullQuery(%s, %d, %s) due to bootstrapping", vdr, requestID, blkID)
 		return nil
 	}
@@ -298,7 +281,7 @@
 func (t *Transitive) PushQuery(vdr ids.ShortID, requestID uint32, blkID ids.ID, blkBytes []byte) error {
 	// if the engine hasn't been bootstrapped, we aren't ready to respond to
 	// queries
-	if !t.bootstrapped {
+	if !t.Finished {
 		t.Config.Context.Log.Debug("dropping PushQuery(%s, %d, %s) due to bootstrapping", vdr, requestID, blkID)
 		return nil
 	}
@@ -327,7 +310,7 @@
 // Chits implements the Engine interface
 func (t *Transitive) Chits(vdr ids.ShortID, requestID uint32, votes ids.Set) error {
 	// if the engine hasn't been bootstrapped, we shouldn't be receiving chits
-	if !t.bootstrapped {
+	if !t.Finished {
 		t.Config.Context.Log.Debug("dropping Chits(%s, %d) due to bootstrapping", vdr, requestID)
 		return nil
 	}
@@ -369,7 +352,7 @@
 // QueryFailed implements the Engine interface
 func (t *Transitive) QueryFailed(vdr ids.ShortID, requestID uint32) error {
 	// if the engine hasn't been bootstrapped, we won't have sent a query
-	if !t.bootstrapped {
+	if !t.Finished {
 		t.Config.Context.Log.Warn("dropping QueryFailed(%s, %d) due to bootstrapping", vdr, requestID)
 		return nil
 	}
@@ -385,7 +368,7 @@
 // Notify implements the Engine interface
 func (t *Transitive) Notify(msg common.Message) error {
 	// if the engine hasn't been bootstrapped, we shouldn't issuing blocks
-	if !t.bootstrapped {
+	if !t.Finished {
 		t.Config.Context.Log.Debug("dropping Notify due to bootstrapping")
 		return nil
 	}
@@ -674,9 +657,4 @@
 	t.numRequests.Set(float64(t.blkReqs.Len()))
 	t.numBlocked.Set(float64(t.pending.Len()))
 	return t.errs.Err
-}
-
-// IsBootstrapped returns true iff this chain is done bootstrapping
-func (t *Transitive) IsBootstrapped() bool {
-	return atomic.LoadUint32(t.atomicBootstrapped) > 0
 }