--- conflicted
+++ resolved
@@ -67,14 +67,9 @@
 	genesisHashKey = []byte("genesisID")
 
 	// Version is the version of this code
-<<<<<<< HEAD
-	Version       = version.NewDefaultVersion(constants.PlatformName, 1, 0, 6)
-	versionParser = version.NewDefaultParser()
-=======
-	Version                 = version.NewDefaultVersion(constants.PlatformName, 1, 0, 5)
+	Version                 = version.NewDefaultVersion(constants.PlatformName, 1, 0, 6)
 	versionParser           = version.NewDefaultParser()
 	beaconConnectionTimeout = 1 * time.Minute
->>>>>>> cf164e59
 )
 
 // Node is an instance of an Avalanche node.
