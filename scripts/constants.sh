--- conflicted
+++ resolved
@@ -2,13 +2,8 @@
 
 GOPATH="$(go env GOPATH)"
 AVALANCHE_PATH=$( cd "$( dirname "${BASH_SOURCE[0]}" )"; cd .. && pwd ) # Directory above this script
-<<<<<<< HEAD
-CORETH_VER="v0.5.2-rc.4" # Current version of Coreth to use
+CORETH_VER="v0.5.2-rc.5" # Current version of Coreth to use
 PREUPGRADE_AVALANCHEGO_VER="v1.4.5-preupgrade.2" # Release of AvalancheGo compatible with previous database version
-=======
-CORETH_VER="v0.5.2-rc.5" # Current version of Coreth to use
-PREUPGRADE_AVALANCHEGO_VER="v1.4.4" # Release of AvalancheGo compatible with previous database version
->>>>>>> 8766d77b
 CORETH_PATH="$GOPATH/pkg/mod/github.com/ava-labs/coreth@$CORETH_VER"
 
 BUILD_DIR="$AVALANCHE_PATH/build/avalanchego-latest" # Where AvalancheGo binary goes
