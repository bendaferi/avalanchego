--- conflicted
+++ resolved
@@ -216,11 +216,8 @@
 		0,
 		time.Now(),
 		defaultSendQueueSize,
-<<<<<<< HEAD
-		HealthConfig{},
-=======
-		nil,
->>>>>>> 97a9e9ad
+		HealthConfig{},
+		nil,
 	)
 	assert.NotNil(t, net)
 
@@ -335,11 +332,8 @@
 		0,
 		time.Now(),
 		defaultSendQueueSize,
-<<<<<<< HEAD
-		HealthConfig{},
-=======
-		nil,
->>>>>>> 97a9e9ad
+		HealthConfig{},
+		nil,
 	)
 	assert.NotNil(t, net0)
 
@@ -366,11 +360,8 @@
 		0,
 		time.Now(),
 		defaultSendQueueSize,
-<<<<<<< HEAD
-		HealthConfig{},
-=======
-		nil,
->>>>>>> 97a9e9ad
+		HealthConfig{},
+		nil,
 	)
 	assert.NotNil(t, net1)
 
@@ -497,11 +488,8 @@
 		0,
 		time.Now(),
 		defaultSendQueueSize,
-<<<<<<< HEAD
-		HealthConfig{},
-=======
-		nil,
->>>>>>> 97a9e9ad
+		HealthConfig{},
+		nil,
 	)
 	assert.NotNil(t, net0)
 
@@ -528,11 +516,8 @@
 		0,
 		time.Now(),
 		defaultSendQueueSize,
-<<<<<<< HEAD
-		HealthConfig{},
-=======
-		nil,
->>>>>>> 97a9e9ad
+		HealthConfig{},
+		nil,
 	)
 	assert.NotNil(t, net1)
 
@@ -660,11 +645,8 @@
 		0,
 		time.Now(),
 		defaultSendQueueSize,
-<<<<<<< HEAD
-		HealthConfig{},
-=======
-		nil,
->>>>>>> 97a9e9ad
+		HealthConfig{},
+		nil,
 	)
 	assert.NotNil(t, net0)
 
@@ -691,11 +673,8 @@
 		0,
 		time.Now(),
 		defaultSendQueueSize,
-<<<<<<< HEAD
-		HealthConfig{},
-=======
-		nil,
->>>>>>> 97a9e9ad
+		HealthConfig{},
+		nil,
 	)
 	assert.NotNil(t, net1)
 
@@ -828,11 +807,8 @@
 		0,
 		time.Now(),
 		defaultSendQueueSize,
-<<<<<<< HEAD
-		HealthConfig{},
-=======
-		nil,
->>>>>>> 97a9e9ad
+		HealthConfig{},
+		nil,
 	)
 	assert.NotNil(t, net0)
 
@@ -859,11 +835,8 @@
 		0,
 		time.Now(),
 		defaultSendQueueSize,
-<<<<<<< HEAD
-		HealthConfig{},
-=======
-		nil,
->>>>>>> 97a9e9ad
+		HealthConfig{},
+		nil,
 	)
 	assert.NotNil(t, net1)
 
@@ -970,11 +943,8 @@
 		0,
 		time.Now(),
 		defaultSendQueueSize,
-<<<<<<< HEAD
-		HealthConfig{},
-=======
-		nil,
->>>>>>> 97a9e9ad
+		HealthConfig{},
+		nil,
 	)
 	assert.NotNil(t, net0)
 
@@ -1001,11 +971,8 @@
 		0,
 		time.Now(),
 		defaultSendQueueSize,
-<<<<<<< HEAD
-		HealthConfig{},
-=======
-		nil,
->>>>>>> 97a9e9ad
+		HealthConfig{},
+		nil,
 	)
 	assert.NotNil(t, net1)
 
