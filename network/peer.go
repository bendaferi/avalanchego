// (c) 2019-2020, Ava Labs, Inc. All rights reserved.
// See the file LICENSE for licensing terms.

package network

import (
	"bufio"
	"bytes"
	"crypto/x509"
	"encoding/binary"
	"io"
	"math"
	"net"
	"sync"
	"sync/atomic"
	"time"

	"github.com/ava-labs/avalanchego/ids"
	"github.com/ava-labs/avalanchego/utils"
	"github.com/ava-labs/avalanchego/utils/constants"
	"github.com/ava-labs/avalanchego/utils/formatting"
	"github.com/ava-labs/avalanchego/utils/hashing"
	"github.com/ava-labs/avalanchego/utils/timer"
	"github.com/ava-labs/avalanchego/utils/wrappers"
)

// The signature of a peer's certificate on the byte representation
// of the peer's IP and time, and the time, in Unix seconds.
type signedPeerIP struct {
	ip        utils.IPDesc
	time      uint64
	signature []byte
}

// alias is a secondary IP address where a peer
// was reached
type alias struct {
	// ip where peer was reached
	ip utils.IPDesc

	// expiry is network time when the ip should be released
	expiry time.Time
}

type peer struct {
	net *network // network this peer is part of

	// True if this peer has sent us a valid Version message and
	// is running a compatible version.
	// Only modified on the connection's reader routine.
	gotVersion utils.AtomicBool

	// True if this peer has sent us a valid PeerList message.
	// Only modified on the connection's reader routine.
	gotPeerList utils.AtomicBool

	// only send the version to this peer on handling a getVersion message if
	// a version hasn't already been sent.
	versionSent utils.AtomicBool

	// only send the peerlist to this peer on handling a getPeerlist message if
	// a peerlist hasn't already been sent.
	peerListSent utils.AtomicBool

	// True if the peer:
	// * Has sent us a Version message
	// * Has sent us a PeerList message
	// * Is a compatible version
	// Only modified on the connection's reader routine.
	finishedHandshake utils.AtomicBool

	// only close the peer once
	once sync.Once

	// if the close function has been called.
	closed utils.AtomicBool

	// number of bytes currently in the send queue.
	pendingBytes int64

	// lock to ensure that closing of the sender queue is handled safely
	senderLock sync.Mutex

	// queue of messages this connection is attempting to send the peer. Is
	// closed when the connection is closed.
	sender chan []byte

	// ip may or may not be set when the peer is first started. is only modified
	// on the connection's reader routine.
	ip utils.IPDesc

	// ipLock must be held when accessing [ip].
	ipLock sync.RWMutex

	// aliases is a list of IPs other than [ip] that we have connected to
	// this peer at.
	aliases []alias

	// aliasTimer triggers the release of expired records from [aliases].
	aliasTimer *timer.Timer

	// aliasLock must be held when accessing [aliases] or [aliasTimer].
	aliasLock sync.Mutex

	// node ID of this peer.
	nodeID ids.ShortID

	// the connection object that is used to read/write messages from
	conn net.Conn

	// Version that this peer reported during the handshake.
	// Set when we process the Version message from this peer.
	versionStruct, versionStr utils.AtomicInterface

	// Unix time of the last message sent and received respectively
	// Must only be accessed atomically
	lastSent, lastReceived int64

	tickerCloser chan struct{}

	// ticker processes
	tickerOnce sync.Once

	// [cert] is this peer's certificate (specifically the leaf of the certificate chain they provided)
	cert *x509.Certificate

	// sigAndTime contains a struct of type sigAndTime.
	// The signature is [cert]'s signature on the peer's IP, concatenated with
	// the peer's local time when it sent a Version.
	// The time in [sigAndTime] is the one mentioned above.
	sigAndTime utils.AtomicInterface

	// Used in [handleAcceptedFrontier], [handleAccepted],
	// [handleGetAccepted], [handleChits].
	// We use this one ids.Set rather than allocating one per method call.
	// Should be cleared before use.
	// Should only be used in peer's reader goroutine.
	idSet ids.Set

	// True if we should compress messages sent to this peer
	canHandleCompressed utils.AtomicBool
}

// newPeer returns a properly initialized *peer.
func newPeer(net *network, conn net.Conn, ip utils.IPDesc) *peer {
	p := &peer{
		net:          net,
		conn:         conn,
		ip:           ip,
		tickerCloser: make(chan struct{}),
	}
	p.aliasTimer = timer.NewTimer(p.releaseExpiredAliases)

	return p
}

// assume the [stateLock] is held
func (p *peer) Start() {
	go p.ReadMessages()
	go p.WriteMessages()
}

func (p *peer) StartTicker() {
	go p.requestFinishHandshake()
	go p.sendPings()
	go p.monitorAliases()
}

func (p *peer) sendPings() {
	sendPingsTicker := time.NewTicker(p.net.pingFrequency)
	defer sendPingsTicker.Stop()

	for {
		select {
		case <-sendPingsTicker.C:
			closed := p.closed.GetValue()

			if closed {
				return
			}

			p.sendPing()
		case <-p.tickerCloser:
			return
		}
	}
}

// request missing handshake messages from the peer
func (p *peer) requestFinishHandshake() {
	finishHandshakeTicker := time.NewTicker(p.net.getVersionTimeout)
	defer finishHandshakeTicker.Stop()

	for {
		select {
		case <-finishHandshakeTicker.C:
			if p.finishedHandshake.GetValue() {
				return
			}
			if p.closed.GetValue() {
				return
			}
			if !p.gotVersion.GetValue() {
				p.sendGetVersion()
			}
			if !p.gotPeerList.GetValue() {
				p.sendGetPeerList()
			}
		case <-p.tickerCloser:
			return
		}
	}
}

// monitorAliases periodically attempts
// to release timed out alias IPs of the
// peer.
//
// monitorAliases will acquire [stateLock]
// when an alias is released.
func (p *peer) monitorAliases() {
	go func() {
		<-p.tickerCloser
		p.aliasTimer.Stop()
	}()

	p.aliasTimer.Dispatch()
}

// Read and handle messages from this peer.
// When this method returns, the connection is closed.
func (p *peer) ReadMessages() {
	defer p.Close()

	// Continuously read and handle messages from this peer.
	reader := bufio.NewReader(p.conn)
	msgLenBytes := make([]byte, wrappers.IntLen)
	for {
		// Time out and close connection if we can't read message length
		if err := p.conn.SetReadDeadline(p.nextTimeout()); err != nil {
			p.net.log.Verbo("error setting the connection read timeout on %s%s at %s %s", constants.NodeIDPrefix, p.nodeID, p.getIP(), err)
			return
		}

		// Read the message length
		if _, err := io.ReadFull(reader, msgLenBytes); err != nil {
			p.net.log.Verbo("error reading from %s%s at %s: %s", constants.NodeIDPrefix, p.nodeID, p.getIP(), err)
			return
		}

		// Parse the message length
		msgLen := binary.BigEndian.Uint32(msgLenBytes)

		// Make sure the message length is valid.
		if int64(msgLen) > p.net.maxMessageSize {
			p.net.log.Verbo("too large message length %d from %s%s at %s", msgLen, constants.NodeIDPrefix, p.nodeID, p.getIP())
			return
		}

		// Wait until the throttler says we can proceed to read the message.
		// Note that when we are done handling this message, or give up
		// trying to read it, we must call [p.net.msgThrottler.Release]
		// to give back the bytes used by this message.
		p.net.msgThrottler.Acquire(uint64(msgLen), p.nodeID)

		// Invariant: When done processing this message, onFinishedHandling() is called.
		// If this is not honored, the message throttler will leak until no new messages can be read.
		// You can look at message throttler metrics to verify that there is no leak.
		onFinishedHandling := func() { p.net.msgThrottler.Release(uint64(msgLen), p.nodeID) }

		// Time out and close connection if we can't read message
		if err := p.conn.SetReadDeadline(p.nextTimeout()); err != nil {
			p.net.log.Verbo("error setting the connection read timeout on %s%s at %s %s", constants.NodeIDPrefix, p.nodeID, p.getIP(), err)
			onFinishedHandling()
			return
		}

		// Read the message
		msgBytes := make([]byte, msgLen)
		if _, err := io.ReadFull(reader, msgBytes); err != nil {
			p.net.log.Verbo("error reading from %s%s at %s: %s", constants.NodeIDPrefix, p.nodeID, p.getIP(), err)
			onFinishedHandling()
			return
		}

<<<<<<< HEAD
		p.net.log.Verbo("parsing new message from %s:\n%s",
			p.nodeID,
			formatting.DumpBytes{Bytes: msgBytes},
		)
		msg, err := p.net.b.Parse(msgBytes, p.canHandleCompressed.GetValue())
=======
		p.net.log.Verbo("parsing message from %s%s at %s:\n%s", constants.NodeIDPrefix, p.nodeID, p.getIP(), formatting.DumpBytes{Bytes: msgBytes})

		// Parse the message
		msg, err := p.net.b.Parse(msgBytes)
>>>>>>> 88385ea1
		if err != nil {
			p.net.log.Verbo("failed to parse message from %s%s at %s:\n%s\n%s", constants.NodeIDPrefix, p.nodeID, p.getIP(), formatting.DumpBytes{Bytes: msgBytes}, err)
			// Couldn't parse the message. Read the next one.
			onFinishedHandling()
			p.net.metrics.failedToParse.Inc()
			continue
		}

		// Handle the message. Note that when we are done handling
		// this message, we must call [p.net.msgThrottler.Release]
		// to release the bytes used by this message. See MsgThrottler.
		p.handle(msg, onFinishedHandling)
	}
}

// attempt to write messages to the peer
func (p *peer) WriteMessages() {
	defer p.Close()

	p.sendVersion()

	var reader bytes.Reader
	writer := bufio.NewWriter(p.conn)
	for msg := range p.sender {
		p.net.log.Verbo("sending new message to %s:\n%s", p.nodeID, formatting.DumpBytes{Bytes: msg})

		msgb := [wrappers.IntLen]byte{}
		binary.BigEndian.PutUint32(msgb[:], uint32(len(msg)))
		for _, byteSlice := range [2][]byte{msgb[:], msg} {
			reader.Reset(byteSlice)
			if err := p.conn.SetWriteDeadline(p.nextTimeout()); err != nil {
				p.net.log.Verbo("error setting write deadline to %s at %s due to: %s", p.nodeID, p.getIP(), err)
				return
			}
			if _, err := io.CopyN(writer, &reader, int64(len((byteSlice)))); err != nil {
				p.net.log.Verbo("error writing to %s at %s due to: %s", p.nodeID, p.getIP(), err)
				return
			}
			p.tickerOnce.Do(p.StartTicker)
		}
		// Make sure the peer got the entire message
		if err := writer.Flush(); err != nil {
			p.net.log.Verbo("couldn't flush writer to %s: %s", p.nodeID, p.getIP(), err)
			return
		}

		p.senderLock.Lock()
		atomic.AddInt64(&p.net.pendingBytes, -int64(len(msg)))
		p.pendingBytes -= int64(len(msg))
		p.senderLock.Unlock()

		now := p.net.clock.Time().Unix()
		atomic.StoreInt64(&p.lastSent, now)
		atomic.StoreInt64(&p.net.lastMsgSentTime, now)

		p.net.byteSlicePool.Put(msg)
	}
}

// send assumes that the [stateLock] is not held.
// If [canModifyMsg], [msg] may be modified by this method.
// If ![canModifyMsg], [msg] will not be modified by this method.
// [canModifyMsg] should be false if [msg] is sent in a loop, for example/.
func (p *peer) Send(msg Msg, canModifyMsg bool) bool {
	p.senderLock.Lock()
	defer p.senderLock.Unlock()

	// If the peer was closed then the sender channel was closed and we are
	// unable to send this message without panicking. So drop the message.
	if p.closed.GetValue() {
		p.net.log.Debug("dropping message to %s due to a closed connection", p.nodeID)
		return false
	}

	// is it possible to send?
	if dropMsg := p.dropMessagePeer(); dropMsg {
		p.net.log.Debug("dropping message to %s due to a send queue with too many bytes", p.nodeID)
		return false
	}

	msgBytes := msg.Bytes()
	msgBytesLen := int64(len(msgBytes))

	// lets assume send will be successful, we add to the network pending bytes.
	newPendingBytes := atomic.AddInt64(&p.net.pendingBytes, msgBytesLen)
	newConnPendingBytes := p.pendingBytes + msgBytesLen

	if dropMsg := p.dropMessage(newConnPendingBytes, newPendingBytes); dropMsg {
		// we never sent the message, remove from pending totals
		atomic.AddInt64(&p.net.pendingBytes, -msgBytesLen)
		p.net.log.Debug("dropping message to %s due to a send queue with too many bytes", p.nodeID)
		return false
	}

	// If the flag says to not modify [msgBytes], copy it so that the copy,
	// not [msgBytes], will be put back into the pool after it's written.
	toSend := msgBytes
	if !canModifyMsg {
		toSend = make([]byte, msgBytesLen)
		copy(toSend, msgBytes)
	}

	select {
	case p.sender <- toSend:
		p.pendingBytes = newConnPendingBytes
		return true
	default:
		// we never sent the message, remove from pending totals
		atomic.AddInt64(&p.net.pendingBytes, -msgBytesLen)
		p.net.log.Debug("dropping message to %s due to a full send queue", p.nodeID)
		p.net.byteSlicePool.Put(toSend)
		return false
	}
}

// assumes the [stateLock] is not held
func (p *peer) handle(msg Msg, onFinishedHandling func()) {
	now := p.net.clock.Time()
	atomic.StoreInt64(&p.lastReceived, now.Unix())
	atomic.StoreInt64(&p.net.lastMsgReceivedTime, now.Unix())
	msgLen := uint64(len(msg.Bytes()))

	op := msg.Op()
	msgMetrics := p.net.message(op)
	if msgMetrics == nil {
		p.net.log.Error("dropping an unknown message from %s with op %s", p.nodeID, op)
		onFinishedHandling()
		return
	}
	msgMetrics.numReceived.Inc()
	msgMetrics.receivedBytes.Add(float64(msgLen))

	switch op { // Network-related message types
	case Version:
		p.handleVersion(msg)
		onFinishedHandling()
		return
	case GetVersion:
		p.handleGetVersion(msg)
		onFinishedHandling()
		return
	case Ping:
		p.handlePing(msg)
		onFinishedHandling()
		return
	case Pong:
		p.handlePong(msg)
		onFinishedHandling()
		return
	case GetPeerList:
		p.handleGetPeerList(msg)
		onFinishedHandling()
		return
	case PeerList:
		p.handlePeerList(msg)
		onFinishedHandling()
		return
	}
	if !p.finishedHandshake.GetValue() {
		p.net.log.Debug("dropping %s from %s%s at %s because handshake isn't finished", op, constants.NodeIDPrefix, p.nodeID, p.getIP())

		// attempt to finish the handshake
		if !p.gotVersion.GetValue() {
			p.sendGetVersion()
		}
		if !p.gotPeerList.GetValue() {
			p.sendGetPeerList()
		}
		onFinishedHandling()
		return
	}

	switch op { // Consensus-related messages
	case GetAcceptedFrontier:
		p.handleGetAcceptedFrontier(msg, onFinishedHandling)
	case AcceptedFrontier:
		p.handleAcceptedFrontier(msg, onFinishedHandling)
	case GetAccepted:
		p.handleGetAccepted(msg, onFinishedHandling)
	case Accepted:
		p.handleAccepted(msg, onFinishedHandling)
	case Get:
		p.handleGet(msg, onFinishedHandling)
	case GetAncestors:
		p.handleGetAncestors(msg, onFinishedHandling)
	case Put:
		p.handlePut(msg, onFinishedHandling)
	case MultiPut:
		p.handleMultiPut(msg, onFinishedHandling)
	case PushQuery:
		p.handlePushQuery(msg, onFinishedHandling)
	case PullQuery:
		p.handlePullQuery(msg, onFinishedHandling)
	case Chits:
		p.handleChits(msg, onFinishedHandling)
	default:
		p.net.log.Debug("dropping an unknown message from %s with op %s", p.nodeID, op)
		onFinishedHandling()
	}
}

// Assumes the peer's mutex is held
func (p *peer) dropMessagePeer() bool {
	return p.pendingBytes > p.net.maxMessageSize
}

// Assumes the peer's mutex is held
func (p *peer) dropMessage(connPendingLen, networkPendingLen int64) bool {
	return networkPendingLen > p.net.networkPendingSendBytesToRateLimit && // Check to see if we should be enforcing any rate limiting
		p.dropMessagePeer() && // this connection should have a minimum allowed bandwidth
		(networkPendingLen > p.net.maxNetworkPendingSendBytes || // Check to see if this message would put too much memory into the network
			connPendingLen > p.net.maxNetworkPendingSendBytes/20) // Check to see if this connection is using too much memory
}

// assumes the [stateLock] is not held
func (p *peer) Close() { p.once.Do(p.close) }

// assumes only [peer.Close] calls this.
// By the time this message returns, [p] has been removed from [p.net.peers]
func (p *peer) close() {
	// If the connection is closing, we can immediately cancel the ticker
	// goroutines.
	close(p.tickerCloser)

	p.closed.SetValue(true)

	if err := p.conn.Close(); err != nil {
		p.net.log.Debug("closing peer %s resulted in an error: %s", p.nodeID, err)
	}

	p.senderLock.Lock()
	// The locks guarantee here that the sender routine will read that the peer
	// has been closed and will therefore not attempt to write on this channel.
	close(p.sender)
	atomic.AddInt64(&p.net.pendingBytes, -p.pendingBytes)
	p.senderLock.Unlock()
	p.net.disconnected(p)
}

// assumes the [stateLock] is not held
func (p *peer) sendGetVersion() {
	msg, err := p.net.b.GetVersion()
	p.net.log.AssertNoError(err)
	lenMsg := len(msg.Bytes())
	sent := p.Send(msg, true)
	if sent {
		p.net.metrics.getVersion.numSent.Inc()
		p.net.metrics.getVersion.sentBytes.Add(float64(lenMsg))
		p.net.sendFailRateCalculator.Observe(0, p.net.clock.Time())
	} else {
		p.net.metrics.getVersion.numFailed.Inc()
		p.net.sendFailRateCalculator.Observe(1, p.net.clock.Time())
	}
}

// assumes the [stateLock] is not held
func (p *peer) sendVersion() {
	p.net.stateLock.RLock()
	myIP := p.net.ip.IP()
	myVersionTime, myVersionSig, err := p.net.getVersion(myIP)
	if err != nil {
		p.net.stateLock.RUnlock()
		return
	}
	msg, err := p.net.b.Version(
		p.net.networkID,
		p.net.nodeID,
		p.net.clock.Unix(),
		myIP,
		p.net.versionCompatibility.Version().String(),
		myVersionTime,
		myVersionSig,
	)
	p.net.stateLock.RUnlock()
	p.net.log.AssertNoError(err)

	lenMsg := len(msg.Bytes())
	sent := p.Send(msg, true)
	if sent {
		p.net.metrics.version.numSent.Inc()
		p.net.metrics.version.sentBytes.Add(float64(lenMsg))
		p.net.sendFailRateCalculator.Observe(0, p.net.clock.Time())
		p.versionSent.SetValue(true)
	} else {
		p.net.metrics.version.numFailed.Inc()
		p.net.sendFailRateCalculator.Observe(1, p.net.clock.Time())
	}
}

// assumes the [stateLock] is not held
func (p *peer) sendGetPeerList() {
	msg, err := p.net.b.GetPeerList()
	p.net.log.AssertNoError(err)

	lenMsg := len(msg.Bytes())
	sent := p.Send(msg, true)
	if sent {
		p.net.getPeerlist.numSent.Inc()
		p.net.getPeerlist.sentBytes.Add(float64(lenMsg))
		p.net.sendFailRateCalculator.Observe(0, p.net.clock.Time())
	} else {
		p.net.getPeerlist.numFailed.Inc()
		p.net.sendFailRateCalculator.Observe(1, p.net.clock.Time())
	}
}

// assumes the stateLock is not held
func (p *peer) sendPeerList() {
	peers, err := p.net.validatorIPs()
	if err != nil {
		return
	}

	// Compress this message only if the peer can handle compressed
	// messages and we have compression enabled
	canHandleCompressed := p.canHandleCompressed.GetValue()
	msg, err := p.net.b.PeerList(peers, canHandleCompressed, canHandleCompressed && p.net.compressionEnabled)
	if err != nil {
		p.net.log.Warn("failed to send PeerList message due to %s", err)
		return
	}

	lenMsg := len(msg.Bytes())
	sent := p.Send(msg, true)
	if sent {
		p.net.peerList.numSent.Inc()
		p.net.peerList.sentBytes.Add(float64(lenMsg))
		p.net.sendFailRateCalculator.Observe(0, p.net.clock.Time())
		p.peerListSent.SetValue(true)
	} else {
		p.net.peerList.numFailed.Inc()
		p.net.sendFailRateCalculator.Observe(1, p.net.clock.Time())
	}
}

// assumes the [stateLock] is not held
func (p *peer) sendPing() {
	msg, err := p.net.b.Ping()
	p.net.log.AssertNoError(err)
	lenMsg := len(msg.Bytes())
	sent := p.Send(msg, true)
	if sent {
		p.net.ping.numSent.Inc()
		p.net.ping.sentBytes.Add(float64(lenMsg))
		p.net.sendFailRateCalculator.Observe(0, p.net.clock.Time())
	} else {
		p.net.ping.numFailed.Inc()
		p.net.sendFailRateCalculator.Observe(1, p.net.clock.Time())
	}
}

// assumes the [stateLock] is not held
func (p *peer) sendPong() {
	msg, err := p.net.b.Pong()
	p.net.log.AssertNoError(err)
	lenMsg := len(msg.Bytes())
	sent := p.Send(msg, true)
	if sent {
		p.net.pong.numSent.Inc()
		p.net.pong.sentBytes.Add(float64(lenMsg))
		p.net.sendFailRateCalculator.Observe(0, p.net.clock.Time())
	} else {
		p.net.pong.numFailed.Inc()
		p.net.sendFailRateCalculator.Observe(1, p.net.clock.Time())
	}
}

// assumes the [stateLock] is not held
func (p *peer) handleGetVersion(_ Msg) {
	if !p.versionSent.GetValue() {
		p.sendVersion()
	}
}

// assumes the [stateLock] is not held
func (p *peer) handleVersion(msg Msg) {
	switch {
	case p.gotVersion.GetValue():
		p.net.log.Verbo("dropping duplicated version message from %s", p.nodeID)
		return
	case msg.Get(NodeID).(uint32) == p.net.nodeID:
		p.net.log.Debug("peer's node ID is our node ID")
		p.discardMyIP()
		return
	case msg.Get(NetworkID).(uint32) != p.net.networkID:
		p.net.log.Debug("peer's network ID (%d) doesn't match our's (%d)", msg.Get(NetworkID).(uint32), p.net.networkID)
		p.discardIP()
		return
	case p.closed.GetValue():
		return
	}

	myTime := float64(p.net.clock.Unix())
	peerTime := float64(msg.Get(MyTime).(uint64))
	if math.Abs(peerTime-myTime) > p.net.maxClockDifference.Seconds() {
		if p.net.beacons.Contains(p.nodeID) {
			p.net.log.Warn("beacon %s reports time (%d) that is too far out of sync with our's (%d)",
				p.nodeID,
				uint64(peerTime),
				uint64(myTime))
		} else {
			p.net.log.Debug("peer %s reports time (%d) that is too far out of sync with our's (%d)",
				p.nodeID,
				uint64(peerTime),
				uint64(myTime))
		}
		p.discardIP()
		return
	}

	peerVersionStr := msg.Get(VersionStr).(string)
	peerVersion, err := p.net.parser.Parse(peerVersionStr)
	if err != nil {
		p.net.log.Debug("peer version could not be parsed: %s", err)
		p.discardIP()
		p.net.metrics.failedToParse.Inc()
		return
	}

	if p.net.versionCompatibility.Version().Before(peerVersion) {
		if p.net.beacons.Contains(p.nodeID) {
			p.net.log.Info("beacon %s attempting to connect with newer version %s. You may want to update your client",
				p.nodeID,
				peerVersion)
		} else {
			p.net.log.Debug("peer %s attempting to connect with newer version %s. You may want to update your client",
				p.nodeID,
				peerVersion)
		}
	}

	if err := p.net.versionCompatibility.Compatible(peerVersion); err != nil {
		p.net.log.Verbo("peer version (%s) not compatible: %s", peerVersion, err)
		p.discardIP()
		return
	}

	peerIP := msg.Get(IP).(utils.IPDesc)

	versionTime := msg.Get(VersionTime).(uint64)
	p.net.stateLock.RLock()
	latestPeerIP := p.net.latestPeerIP[p.nodeID]
	p.net.stateLock.RUnlock()
	if latestPeerIP.time > versionTime {
		p.discardIP()
		return
	}
	if float64(versionTime)-myTime > p.net.maxClockDifference.Seconds() {
		p.net.log.Debug("peer %s attempting to connect with version timestamp (%d) too far in the future",
			p.nodeID,
			latestPeerIP.time,
		)
		p.discardIP()
		return
	}

	sig := msg.Get(SigBytes).([]byte)
	signed := ipAndTimeBytes(peerIP, versionTime)
	if err := p.cert.CheckSignature(p.cert.SignatureAlgorithm, signed, sig); err != nil {
		p.net.log.Debug("signature verification failed for peer at %s: %s", peerIP, err)
		p.discardIP()
		return
	}

	p.canHandleCompressed.SetValue(peerVersion.Compare(minVersionCanHandleCompressed) >= 0)

	signedPeerIP := signedPeerIP{
		ip:        peerIP,
		time:      versionTime,
		signature: sig,
	}

	p.net.stateLock.Lock()
	p.net.latestPeerIP[p.nodeID] = signedPeerIP
	p.net.stateLock.Unlock()

	p.sigAndTime.SetValue(signedPeerIP)

	if ip := p.getIP(); ip.IsZero() {
		addr := p.conn.RemoteAddr()
		localPeerIP, err := utils.ToIPDesc(addr.String())
		if err == nil {
			// If we have no clue what the peer's IP is, we can't perform any
			// verification
			if peerIP.IP.Equal(localPeerIP.IP) {
				// if the IPs match, add this ip:port pair to be tracked
				p.setIP(peerIP)
			}
		}
	}

	p.sendPeerList()

	p.versionStruct.SetValue(peerVersion)
	p.versionStr.SetValue(peerVersion.String())
	p.gotVersion.SetValue(true)

	p.tryMarkFinishedHandshake()
}

// assumes the [stateLock] is not held
func (p *peer) handleGetPeerList(_ Msg) {
	if p.gotVersion.GetValue() && !p.peerListSent.GetValue() {
		p.sendPeerList()
	}
}

func (p *peer) trackSignedPeer(peer utils.IPCertDesc) {
	p.net.stateLock.Lock()
	defer p.net.stateLock.Unlock()

	switch {
	case peer.IPDesc.Equal(p.net.ip.IP()):
		return
	case peer.IPDesc.IsZero():
		return
	case !p.net.allowPrivateIPs && peer.IPDesc.IsPrivate():
		return
	}

	if float64(peer.Time)-float64(p.net.clock.Unix()) > p.net.maxClockDifference.Seconds() {
		p.net.log.Debug("ignoring gossiped peer with version timestamp (%d) too far in the future", peer.Time)
		return
	}

	nodeID := certToID(peer.Cert)
	if !p.net.vdrs.Contains(nodeID) {
		p.net.log.Verbo(
			"not peering to %s at %s because they are not a validator",
			nodeID.PrefixedString(constants.NodeIDPrefix),
			peer.IPDesc,
		)
		return
	}

	// Am I already peered to them? (safe because [p.net.stateLock] is held)

	if foundPeer, ok := p.net.peers.getByID(nodeID); ok && !foundPeer.closed.GetValue() {
		p.net.log.Verbo(
			"not peering to %s because we are already connected to %s",
			peer.IPDesc,
			nodeID.PrefixedString(constants.NodeIDPrefix),
		)
		return
	}

	if p.net.latestPeerIP[nodeID].time > peer.Time {
		p.net.log.Verbo(
			"not peering to %s at %s: the given timestamp (%d) < latest (%d)",
			nodeID.PrefixedString(constants.NodeIDPrefix),
			peer.IPDesc,
			peer.Time,
			p.net.latestPeerIP[nodeID].time,
		)
		return
	}

	signed := ipAndTimeBytes(peer.IPDesc, peer.Time)
	err := peer.Cert.CheckSignature(peer.Cert.SignatureAlgorithm, signed, peer.Signature)
	if err != nil {
		p.net.log.Debug(
			"signature verification failed for %s at %s: %s",
			nodeID.PrefixedString(constants.NodeIDPrefix),
			peer.IPDesc,
			err,
		)
		return
	}
	p.net.latestPeerIP[nodeID] = signedPeerIP{
		ip:   peer.IPDesc,
		time: peer.Time,
	}

	p.net.track(peer.IPDesc, nodeID)
}

// assumes the [stateLock] is not held
func (p *peer) handlePeerList(msg Msg) {
	p.gotPeerList.SetValue(true)
	p.tryMarkFinishedHandshake()

	if p.net.isFetchOnly {
		// If the node is in fetch only mode, drop all incoming peers
		return
	}

	ips := msg.Get(SignedPeers).([]utils.IPCertDesc)
	for _, ip := range ips {
		p.trackSignedPeer(ip)
	}
}

// assumes the [stateLock] is not held
func (p *peer) handlePing(_ Msg) {
	p.sendPong()
}

// assumes the [stateLock] is not held
func (p *peer) handlePong(_ Msg) {}

// assumes the [stateLock] is not held
func (p *peer) handleGetAcceptedFrontier(msg Msg, onFinishedHandling func()) {
	chainID, err := ids.ToID(msg.Get(ChainID).([]byte))
	p.net.log.AssertNoError(err)
	requestID := msg.Get(RequestID).(uint32)
	deadline := p.net.clock.Time().Add(time.Duration(msg.Get(Deadline).(uint64)))

	p.net.router.GetAcceptedFrontier(
		p.nodeID,
		chainID,
		requestID,
		deadline,
		onFinishedHandling,
	)
}

// assumes the [stateLock] is not held
func (p *peer) handleAcceptedFrontier(msg Msg, onFinishedHandling func()) {
	chainID, err := ids.ToID(msg.Get(ChainID).([]byte))
	p.net.log.AssertNoError(err)
	requestID := msg.Get(RequestID).(uint32)

	containerIDsBytes := msg.Get(ContainerIDs).([][]byte)
	containerIDs := make([]ids.ID, len(containerIDsBytes))
	p.idSet.Clear()
	for i, containerIDBytes := range containerIDsBytes {
		containerID, err := ids.ToID(containerIDBytes)
		if err != nil {
			p.net.log.Debug("error parsing ContainerID 0x%x: %s", containerIDBytes, err)
			onFinishedHandling()
			p.net.metrics.failedToParse.Inc()
			return
		}
		if p.idSet.Contains(containerID) {
			p.net.log.Debug("message contains duplicate of container ID %s", containerID)
			onFinishedHandling()
			p.net.metrics.failedToParse.Inc()
			return
		}
		containerIDs[i] = containerID
		p.idSet.Add(containerID)
	}

	p.net.router.AcceptedFrontier(
		p.nodeID,
		chainID,
		requestID,
		containerIDs,
		onFinishedHandling,
	)
}

// assumes the [stateLock] is not held
func (p *peer) handleGetAccepted(msg Msg, onFinishedHandling func()) {
	chainID, err := ids.ToID(msg.Get(ChainID).([]byte))
	p.net.log.AssertNoError(err)
	requestID := msg.Get(RequestID).(uint32)
	deadline := p.net.clock.Time().Add(time.Duration(msg.Get(Deadline).(uint64)))

	containerIDsBytes := msg.Get(ContainerIDs).([][]byte)
	containerIDs := make([]ids.ID, len(containerIDsBytes))
	p.idSet.Clear()
	for i, containerIDBytes := range containerIDsBytes {
		containerID, err := ids.ToID(containerIDBytes)
		if err != nil {
			p.net.log.Debug("error parsing ContainerID 0x%x: %s", containerIDBytes, err)
			onFinishedHandling()
			p.net.metrics.failedToParse.Inc()
			return
		}
		if p.idSet.Contains(containerID) {
			p.net.log.Debug("message contains duplicate of container ID %s", containerID)
			onFinishedHandling()
			p.net.metrics.failedToParse.Inc()
			return
		}
		containerIDs[i] = containerID
		p.idSet.Add(containerID)
	}

	p.net.router.GetAccepted(
		p.nodeID,
		chainID,
		requestID,
		deadline,
		containerIDs,
		onFinishedHandling,
	)
}

// assumes the [stateLock] is not held
func (p *peer) handleAccepted(msg Msg, onFinishedHandling func()) {
	chainID, err := ids.ToID(msg.Get(ChainID).([]byte))
	p.net.log.AssertNoError(err)
	requestID := msg.Get(RequestID).(uint32)

	containerIDsBytes := msg.Get(ContainerIDs).([][]byte)
	containerIDs := make([]ids.ID, len(containerIDsBytes))
	p.idSet.Clear()
	for i, containerIDBytes := range containerIDsBytes {
		containerID, err := ids.ToID(containerIDBytes)
		if err != nil {
			p.net.log.Debug("error parsing ContainerID 0x%x: %s", containerIDBytes, err)
			onFinishedHandling()
			p.net.metrics.failedToParse.Inc()
			return
		}
		if p.idSet.Contains(containerID) {
			p.net.log.Debug("message contains duplicate of container ID %s", containerID)
			onFinishedHandling()
			p.net.metrics.failedToParse.Inc()
			return
		}
		containerIDs[i] = containerID
		p.idSet.Add(containerID)
	}

	p.net.router.Accepted(
		p.nodeID,
		chainID,
		requestID,
		containerIDs,
		onFinishedHandling,
	)
}

// assumes the [stateLock] is not held
func (p *peer) handleGet(msg Msg, onFinishedHandling func()) {
	chainID, err := ids.ToID(msg.Get(ChainID).([]byte))
	p.net.log.AssertNoError(err)
	requestID := msg.Get(RequestID).(uint32)
	deadline := p.net.clock.Time().Add(time.Duration(msg.Get(Deadline).(uint64)))
	containerID, err := ids.ToID(msg.Get(ContainerID).([]byte))
	p.net.log.AssertNoError(err)

	p.net.router.Get(
		p.nodeID,
		chainID,
		requestID,
		deadline,
		containerID,
		onFinishedHandling,
	)
}

func (p *peer) handleGetAncestors(msg Msg, onFinishedHandling func()) {
	chainID, err := ids.ToID(msg.Get(ChainID).([]byte))
	p.net.log.AssertNoError(err)
	requestID := msg.Get(RequestID).(uint32)
	deadline := p.net.clock.Time().Add(time.Duration(msg.Get(Deadline).(uint64)))
	containerID, err := ids.ToID(msg.Get(ContainerID).([]byte))
	p.net.log.AssertNoError(err)

	p.net.router.GetAncestors(
		p.nodeID,
		chainID,
		requestID,
		deadline,
		containerID,
		onFinishedHandling,
	)
}

// assumes the [stateLock] is not held
func (p *peer) handlePut(msg Msg, onFinishedHandling func()) {
	chainID, err := ids.ToID(msg.Get(ChainID).([]byte))
	p.net.log.AssertNoError(err)
	requestID := msg.Get(RequestID).(uint32)
	containerID, err := ids.ToID(msg.Get(ContainerID).([]byte))
	p.net.log.AssertNoError(err)
	container := msg.Get(ContainerBytes).([]byte)

	p.net.router.Put(
		p.nodeID,
		chainID,
		requestID,
		containerID,
		container,
		onFinishedHandling,
	)
}

// assumes the [stateLock] is not held
func (p *peer) handleMultiPut(msg Msg, onFinishedHandling func()) {
	chainID, err := ids.ToID(msg.Get(ChainID).([]byte))
	p.net.log.AssertNoError(err)
	requestID := msg.Get(RequestID).(uint32)
	containers := msg.Get(MultiContainerBytes).([][]byte)

	p.net.router.MultiPut(
		p.nodeID,
		chainID,
		requestID,
		containers,
		onFinishedHandling,
	)
}

func (p *peer) handlePushQuery(msg Msg, onFinishedHandling func()) {
	chainID, err := ids.ToID(msg.Get(ChainID).([]byte))
	p.net.log.AssertNoError(err)
	requestID := msg.Get(RequestID).(uint32)
	deadline := p.net.clock.Time().Add(time.Duration(msg.Get(Deadline).(uint64)))
	containerID, err := ids.ToID(msg.Get(ContainerID).([]byte))
	p.net.log.AssertNoError(err)
	container := msg.Get(ContainerBytes).([]byte)

	p.net.router.PushQuery(
		p.nodeID,
		chainID,
		requestID,
		deadline,
		containerID,
		container,
		onFinishedHandling,
	)
}

// assumes the [stateLock] is not held
func (p *peer) handlePullQuery(msg Msg, onFinishedHandling func()) {
	chainID, err := ids.ToID(msg.Get(ChainID).([]byte))
	p.net.log.AssertNoError(err)
	requestID := msg.Get(RequestID).(uint32)
	deadline := p.net.clock.Time().Add(time.Duration(msg.Get(Deadline).(uint64)))
	containerID, err := ids.ToID(msg.Get(ContainerID).([]byte))
	p.net.log.AssertNoError(err)

	p.net.router.PullQuery(
		p.nodeID,
		chainID,
		requestID,
		deadline,
		containerID,
		onFinishedHandling,
	)
}

// assumes the [stateLock] is not held
func (p *peer) handleChits(msg Msg, onFinishedHandling func()) {
	chainID, err := ids.ToID(msg.Get(ChainID).([]byte))
	p.net.log.AssertNoError(err)
	requestID := msg.Get(RequestID).(uint32)

	containerIDsBytes := msg.Get(ContainerIDs).([][]byte)
	containerIDs := make([]ids.ID, len(containerIDsBytes))
	p.idSet.Clear()
	for i, containerIDBytes := range containerIDsBytes {
		containerID, err := ids.ToID(containerIDBytes)
		if err != nil {
			p.net.log.Debug("error parsing ContainerID 0x%x: %s", containerIDBytes, err)
			onFinishedHandling()
			p.net.metrics.failedToParse.Inc()
			return
		}
		if p.idSet.Contains(containerID) {
			p.net.log.Debug("message contains duplicate of container ID %s", containerID)
			onFinishedHandling()
			p.net.metrics.failedToParse.Inc()
			return
		}
		containerIDs[i] = containerID
		p.idSet.Add(containerID)
	}

	p.net.router.Chits(
		p.nodeID,
		chainID,
		requestID,
		containerIDs,
		onFinishedHandling,
	)
}

// assumes the [stateLock] is held
func (p *peer) tryMarkFinishedHandshake() {
	if !p.finishedHandshake.GetValue() && // not already marked as finished with handshake
		p.gotVersion.GetValue() && // not waiting for Version
		p.gotPeerList.GetValue() && // not waiting for PeerList
		!p.closed.GetValue() { // not already disconnected
		p.net.connected(p)
	}
}

func (p *peer) discardIP() {
	// By clearing the IP, we will not attempt to reconnect to this peer
	if ip := p.getIP(); !ip.IsZero() {
		p.setIP(utils.IPDesc{})

		p.net.stateLock.Lock()
		delete(p.net.disconnectedIPs, ip.String())
		p.net.stateLock.Unlock()
	}
	p.Close()
}

func (p *peer) discardMyIP() {
	// By clearing the IP, we will not attempt to reconnect to this peer
	if ip := p.getIP(); !ip.IsZero() {
		p.setIP(utils.IPDesc{})

		str := ip.String()

		p.net.stateLock.Lock()
		p.net.myIPs[str] = struct{}{}
		delete(p.net.disconnectedIPs, str)
		p.net.stateLock.Unlock()
	}
	p.Close()
}

func (p *peer) setIP(ip utils.IPDesc) {
	p.ipLock.Lock()
	defer p.ipLock.Unlock()
	p.ip = ip
}

func (p *peer) getIP() utils.IPDesc {
	p.ipLock.RLock()
	defer p.ipLock.RUnlock()
	return p.ip
}

// addAlias marks that we have found another
// IP that we can connect to this peer at.
//
// assumes [stateLock] is held
func (p *peer) addAlias(ip utils.IPDesc) {
	p.aliasLock.Lock()
	defer p.aliasLock.Unlock()

	p.net.peerAliasIPs[ip.String()] = struct{}{}
	p.aliases = append(p.aliases, alias{
		ip:     ip,
		expiry: p.net.clock.Time().Add(p.net.peerAliasTimeout),
	})

	// Set the [aliasTimer] if this ip is the first alias we put
	// in [aliases].
	if len(p.aliases) == 1 {
		p.aliasTimer.SetTimeoutIn(p.net.peerAliasTimeout)
	}
}

// releaseNextAlias returns the next released alias or nil if none was released.
// If none was released, then this will schedule the next time to remove an
// alias.
//
// assumes [stateLock] is held
func (p *peer) releaseNextAlias(now time.Time) *alias {
	p.aliasLock.Lock()
	defer p.aliasLock.Unlock()

	if len(p.aliases) == 0 {
		return nil
	}

	next := p.aliases[0]
	if timeUntilExpiry := next.expiry.Sub(now); timeUntilExpiry > 0 {
		p.aliasTimer.SetTimeoutIn(timeUntilExpiry)
		return nil
	}
	p.aliases = p.aliases[1:]

	p.net.log.Verbo("released alias %s for peer %s", next.ip, p.nodeID)
	return &next
}

// releaseExpiredAliases frees expired IP aliases. If there is an IP pending
// expiration, then the expiration is scheduled.
//
// assumes [stateLock] is not held
func (p *peer) releaseExpiredAliases() {
	currentTime := p.net.clock.Time()
	for {
		next := p.releaseNextAlias(currentTime)
		if next == nil {
			return
		}

		// We should always release [aliasLock] before attempting
		// to acquire the [stateLock] to avoid deadlocking on addAlias.
		p.net.stateLock.Lock()
		delete(p.net.peerAliasIPs, next.ip.String())
		p.net.stateLock.Unlock()
	}
}

// releaseAllAliases frees all alias IPs.
//
// assumes [stateLock] is held and that [aliasTimer]
// has been stopped
func (p *peer) releaseAllAliases() {
	p.aliasLock.Lock()
	defer p.aliasLock.Unlock()

	for _, alias := range p.aliases {
		delete(p.net.peerAliasIPs, alias.ip.String())

		p.net.log.Verbo("released alias %s for peer %s", alias.ip, p.nodeID)
	}
	p.aliases = nil
}

func (p *peer) nextTimeout() time.Time {
	return p.net.clock.Time().Add(p.net.pingPongTimeout)
}

func ipAndTimeBytes(ip utils.IPDesc, timestamp uint64) []byte {
	p := wrappers.Packer{
		Bytes: make([]byte, wrappers.IPLen+wrappers.LongLen),
	}
	p.PackIP(ip)
	p.PackLong(timestamp)
	return p.Bytes
}

func ipAndTimeHash(ip utils.IPDesc, timestamp uint64) []byte {
	return hashing.ComputeHash256(ipAndTimeBytes(ip, timestamp))
}<|MERGE_RESOLUTION|>--- conflicted
+++ resolved
@@ -283,18 +283,10 @@
 			return
 		}
 
-<<<<<<< HEAD
-		p.net.log.Verbo("parsing new message from %s:\n%s",
-			p.nodeID,
-			formatting.DumpBytes{Bytes: msgBytes},
-		)
+		p.net.log.Verbo("parsing message from %s%s at %s:\n%s", constants.NodeIDPrefix, p.nodeID, p.getIP(), formatting.DumpBytes{Bytes: msgBytes})
+
+		// Parse the message
 		msg, err := p.net.b.Parse(msgBytes, p.canHandleCompressed.GetValue())
-=======
-		p.net.log.Verbo("parsing message from %s%s at %s:\n%s", constants.NodeIDPrefix, p.nodeID, p.getIP(), formatting.DumpBytes{Bytes: msgBytes})
-
-		// Parse the message
-		msg, err := p.net.b.Parse(msgBytes)
->>>>>>> 88385ea1
 		if err != nil {
 			p.net.log.Verbo("failed to parse message from %s%s at %s:\n%s\n%s", constants.NodeIDPrefix, p.nodeID, p.getIP(), formatting.DumpBytes{Bytes: msgBytes}, err)
 			// Couldn't parse the message. Read the next one.
