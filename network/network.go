// (c) 2019-2020, Ava Labs, Inc. All rights reserved.
// See the file LICENSE for licensing terms.

package network

import (
	"context"
	"crypto"
	"errors"
	"fmt"
	"math/rand"
	"net"
	"sync"
	"sync/atomic"
	"time"

	cryptorand "crypto/rand"

	"github.com/prometheus/client_golang/prometheus"

	"github.com/ava-labs/avalanchego/health"
	"github.com/ava-labs/avalanchego/ids"
	"github.com/ava-labs/avalanchego/snow"
	"github.com/ava-labs/avalanchego/snow/networking/benchlist"
	"github.com/ava-labs/avalanchego/snow/networking/router"
	"github.com/ava-labs/avalanchego/snow/networking/sender"
	"github.com/ava-labs/avalanchego/snow/triggers"
	"github.com/ava-labs/avalanchego/snow/validators"
	"github.com/ava-labs/avalanchego/utils"
	"github.com/ava-labs/avalanchego/utils/compression"
	"github.com/ava-labs/avalanchego/utils/constants"
	"github.com/ava-labs/avalanchego/utils/formatting"
	"github.com/ava-labs/avalanchego/utils/logging"
	"github.com/ava-labs/avalanchego/utils/math"
	"github.com/ava-labs/avalanchego/utils/sampler"
	"github.com/ava-labs/avalanchego/utils/timer"
	"github.com/ava-labs/avalanchego/version"
)

// reasonable default values
const (
	defaultInitialReconnectDelay                     = time.Second
	defaultMaxReconnectDelay                         = time.Hour
	DefaultMaxMessageSize                     uint32 = 2 * 1024 * 1024   // 2 MB
	defaultMaxNetworkPendingSendBytes                = 512 * 1024 * 1024 // 512 MB
	defaultNetworkPendingSendBytesToRateLimit        = defaultMaxNetworkPendingSendBytes / 4
	defaultMaxClockDifference                        = time.Minute
	defaultPeerListStakerGossipFraction              = 2
	defaultGetVersionTimeout                         = 10 * time.Second
	defaultAllowPrivateIPs                           = true
	defaultPingPongTimeout                           = 30 * time.Second
	defaultPingFrequency                             = 3 * defaultPingPongTimeout / 4
	defaultReadBufferSize                            = 16 * 1024 // 16 KB
	defaultReadHandshakeTimeout                      = 15 * time.Second
	defaultConnMeterCacheSize                        = 1024
	defaultByteSliceCap                              = 128
)

var (
	errNetworkClosed         = errors.New("network closed")
	errPeerIsMyself          = errors.New("peer is myself")
	errNetworkLayerUnhealthy = errors.New("network layer is unhealthy")
)

var _ Network = &network{}

func init() { rand.Seed(time.Now().UnixNano()) }

// Network defines the functionality of the networking library.
type Network interface {
	// All consensus messages can be sent through this interface. Thread safety
	// must be managed internally in the network.
	sender.ExternalSender

	// The network must be able to broadcast accepted decisions to random peers.
	// Thread safety must be managed internally in the network.
	triggers.Acceptor

	// Should only be called once, will run until either a fatal error occurs,
	// or the network is closed. Returns a non-nil error.
	Dispatch() error

	// Attempt to connect to this IP. Thread safety must be managed internally
	// to the network. The network will never stop attempting to connect to this
	// IP.
	TrackIP(ip utils.IPDesc)

	// Attempt to connect to this node ID at IP. Thread safety must be managed
	// internally to the network.
	Track(ip utils.IPDesc, nodeID ids.ShortID)

	// Returns the description of the specified [nodeIDs] this network is currently
	// connected to externally or all nodes this network is connected to if [nodeIDs]
	// is empty. Thread safety must be managed internally to the network.
	Peers(nodeIDs []ids.ShortID) []PeerID

	// Close this network and all existing connections it has. Thread safety
	// must be managed internally to the network. Calling close multiple times
	// will return a nil error.
	Close() error

	// Return the IP of the node
	IP() utils.IPDesc

	// Has a health check
	health.Checkable
}

type network struct {
	// The metrics that this network tracks
	metrics
	// Define the parameters used to determine whether
	// the networking layer is healthy
	healthConfig HealthConfig
	// Unix time at which last message of any type received over network
	// Must only be accessed atomically
	lastMsgReceivedTime int64
	// Unix time at which last message of any type sent over network
	// Must only be accessed atomically
	lastMsgSentTime int64
	// Keeps track of the percentage of sends that fail
	sendFailRateCalculator             math.Averager
	log                                logging.Logger
	id                                 ids.ShortID
	ip                                 utils.DynamicIPDesc
	networkID                          uint32
	versionCompatibility               version.Compatibility
	parser                             version.ApplicationParser
	listener                           net.Listener
	dialer                             Dialer
	serverUpgrader                     Upgrader
	clientUpgrader                     Upgrader
	vdrs                               validators.Set // set of current validators in the Avalanche network
	beacons                            validators.Set // set of beacons in the Avalanche network
	router                             router.Router  // router must be thread safe
	nodeID                             uint32
	clock                              timer.Clock
	initialReconnectDelay              time.Duration
	maxReconnectDelay                  time.Duration
	maxMessageSize                     int64
	sendQueueSize                      uint32
	maxNetworkPendingSendBytes         int64
	networkPendingSendBytesToRateLimit int64
	maxClockDifference                 time.Duration
	// Size of a peer list sent to peers
	peerListSize int
	// Gossip a peer list to peers with this frequency
	peerListGossipFreq time.Duration
	// Gossip a peer list to this many peers when gossiping
	peerListGossipSize           int
	peerListStakerGossipFraction int
	dialerConfig                 DialerConfig
	getVersionTimeout            time.Duration
	allowPrivateIPs              bool
	gossipAcceptedFrontierSize   uint
	gossipOnAcceptSize           uint
	pingPongTimeout              time.Duration
	pingFrequency                time.Duration
	readBufferSize               uint32
	readHandshakeTimeout         time.Duration
	connMeter                    ConnMeter
	b                            Builder
	isFetchOnly                  bool

	// stateLock should never be held when grabbing a peer senderLock
	stateLock    sync.RWMutex
	pendingBytes int64
	closed       utils.AtomicBool

	// May contain peers that we have not finished the handshake with.
	peers peersData

	// disconnectedIPs, connectedIPs, peerAliasIPs, and myIPs
	// are maps with ip.String() keys that are used to determine if
	// we should attempt to dial an IP. [stateLock] should be held
	// whenever accessing one of these maps.
	disconnectedIPs map[string]struct{} // set of IPs we are attempting to connect to
	connectedIPs    map[string]struct{} // set of IPs we have open connections with
	peerAliasIPs    map[string]struct{} // set of alternate IPs we've reached existing peers at
	// TODO: bound the size of [myIPs] to avoid DoS. LRU caching would be ideal
	myIPs map[string]struct{} // set of IPs that resulted in my ID.

	// retryDelay is a map with ip.String() keys that is used to track
	// the backoff delay we should wait before attempting to dial an IP address
	// again.
	retryDelay map[string]time.Duration

	// peerAliasTimeout is the age a peer alias must
	// be before we attempt to release it (so that we
	// attempt to dial the IP again if gossiped to us).
	peerAliasTimeout time.Duration

	// ensures the close of the network only happens once.
	closeOnce sync.Once

	hasMasked        bool
	maskedValidators ids.ShortSet

	benchlistManager benchlist.Manager

	// this node's TLS key
	tlsKey crypto.Signer

	// [lastTimestampLock] should be held when touching  [lastVersionIP],
	// [lastVersionTimestamp], and [lastVersionSignature]
	timeForIPLock sync.Mutex
	// The IP for ourself that we included in the most recent Version message we
	// sent.
	lastVersionIP utils.IPDesc
	// The timestamp we included in the most recent Version message we sent.
	lastVersionTimestamp uint64
	// The signature we included in the most recent Version message we sent.
	lastVersionSignature []byte

	// Node ID --> Latest IP/timestamp of this node from a Version or PeerList message
	// The values in this map all have [signature] == nil
	// A peer is removed from this map when [connected] is called with the peer as the argument
	// TODO also remove from this map when the peer leaves the validator set
	latestPeerIP map[ids.ShortID]signedPeerIP

	// Node ID --> Function to execute to stop trying to dial the node.
	// A node is present in this map if and only if we are actively
	// trying to dial the node.
	connAttempts sync.Map

	// Contains []byte. Used as an optimization.
	// Can be accessed by multiple goroutines concurrently.
	byteSlicePool sync.Pool
}

// NewDefaultNetwork returns a new Network implementation with the provided
// parameters and some reasonable default values.
func NewDefaultNetwork(
	registerer prometheus.Registerer,
	log logging.Logger,
	id ids.ShortID,
	ip utils.DynamicIPDesc,
	networkID uint32,
	versionCompatibility version.Compatibility,
	parser version.ApplicationParser,
	listener net.Listener,
	dialer Dialer,
	serverUpgrader,
	clientUpgrader Upgrader,
	vdrs validators.Set,
	beacons validators.Set,
	router router.Router,
	connMeterResetDuration time.Duration,
	connMeterMaxConns int,
	sendQueueSize uint32,
	healthConfig HealthConfig,
	benchlistManager benchlist.Manager,
	peerAliasTimeout time.Duration,
	tlsKey crypto.Signer,
	peerListSize int,
	peerListGossipSize int,
	peerListGossipFreq time.Duration,
	dialerConfig DialerConfig,
	isFetchOnly bool,
	gossipAcceptedFrontierSize uint,
	gossipOnAcceptSize uint,
) Network {
	return NewNetwork(
		registerer,
		log,
		id,
		ip,
		networkID,
		versionCompatibility,
		parser,
		listener,
		dialer,
		serverUpgrader,
		clientUpgrader,
		vdrs,
		beacons,
		router,
		defaultInitialReconnectDelay,
		defaultMaxReconnectDelay,
		DefaultMaxMessageSize,
		sendQueueSize,
		defaultMaxNetworkPendingSendBytes,
		defaultNetworkPendingSendBytesToRateLimit,
		defaultMaxClockDifference,
		peerListSize,
		peerListGossipFreq,
		peerListGossipSize,
		defaultPeerListStakerGossipFraction,
		defaultGetVersionTimeout,
		defaultAllowPrivateIPs,
		gossipAcceptedFrontierSize,
		gossipOnAcceptSize,
		defaultPingPongTimeout,
		defaultPingFrequency,
		defaultReadBufferSize,
		defaultReadHandshakeTimeout,
		connMeterResetDuration,
		defaultConnMeterCacheSize,
		connMeterMaxConns,
		healthConfig,
		benchlistManager,
		peerAliasTimeout,
		dialerConfig,
		tlsKey,
		isFetchOnly,
	)
}

// NewNetwork returns a new Network implementation with the provided parameters.
func NewNetwork(
	registerer prometheus.Registerer,
	log logging.Logger,
	id ids.ShortID,
	ip utils.DynamicIPDesc,
	networkID uint32,
	versionCompatibility version.Compatibility,
	parser version.ApplicationParser,
	listener net.Listener,
	dialer Dialer,
	serverUpgrader,
	clientUpgrader Upgrader,
	vdrs validators.Set,
	beacons validators.Set,
	router router.Router,
	initialReconnectDelay,
	maxReconnectDelay time.Duration,
	maxMessageSize uint32,
	sendQueueSize uint32,
	maxNetworkPendingSendBytes int,
	networkPendingSendBytesToRateLimit int,
	maxClockDifference time.Duration,
	peerListSize int,
	peerListGossipFreq time.Duration,
	peerListGossipSize int,
	peerListStakerGossipFraction int,
	getVersionTimeout time.Duration,
	allowPrivateIPs bool,
	gossipAcceptedFrontierSize uint,
	gossipOnAcceptSize uint,
	pingPongTimeout time.Duration,
	pingFrequency time.Duration,
	readBufferSize uint32,
	readHandshakeTimeout time.Duration,
	connMeterResetDuration time.Duration,
	connMeterCacheSize int,
	connMeterMaxConns int,
	healthConfig HealthConfig,
	benchlistManager benchlist.Manager,
	peerAliasTimeout time.Duration,
	dialerConfig DialerConfig,
	tlsKey crypto.Signer,
	isFetchOnly bool,
) Network {
	// #nosec G404
	netw := &network{
		log:                  log,
		id:                   id,
		ip:                   ip,
		networkID:            networkID,
		versionCompatibility: versionCompatibility,
		parser:               parser,
		listener:             listener,
		dialer:               dialer,
		serverUpgrader:       serverUpgrader,
		clientUpgrader:       clientUpgrader,
		vdrs:                 vdrs,
		beacons:              beacons,
		router:               router,
		// This field just makes sure we don't connect to ourselves when TLS is
		// disabled. So, cryptographically secure random number generation isn't
		// used here.
		nodeID:                             rand.Uint32(),
		initialReconnectDelay:              initialReconnectDelay,
		maxReconnectDelay:                  maxReconnectDelay,
		maxMessageSize:                     int64(maxMessageSize),
		sendQueueSize:                      sendQueueSize,
		maxNetworkPendingSendBytes:         int64(maxNetworkPendingSendBytes),
		networkPendingSendBytesToRateLimit: int64(networkPendingSendBytesToRateLimit),
		maxClockDifference:                 maxClockDifference,
		peerListSize:                       peerListSize,
		peerListGossipFreq:                 peerListGossipFreq,
		peerListGossipSize:                 peerListGossipSize,
		peerListStakerGossipFraction:       peerListStakerGossipFraction,
		dialerConfig:                       dialerConfig,
		getVersionTimeout:                  getVersionTimeout,
		allowPrivateIPs:                    allowPrivateIPs,
		gossipAcceptedFrontierSize:         gossipAcceptedFrontierSize,
		gossipOnAcceptSize:                 gossipOnAcceptSize,
		pingPongTimeout:                    pingPongTimeout,
		pingFrequency:                      pingFrequency,
		disconnectedIPs:                    make(map[string]struct{}),
		connectedIPs:                       make(map[string]struct{}),
		peerAliasIPs:                       make(map[string]struct{}),
		peerAliasTimeout:                   peerAliasTimeout,
		retryDelay:                         make(map[string]time.Duration),
		myIPs:                              map[string]struct{}{ip.IP().String(): {}},
		readBufferSize:                     readBufferSize,
		readHandshakeTimeout:               readHandshakeTimeout,
		connMeter:                          NewConnMeter(connMeterResetDuration, connMeterCacheSize, connMeterMaxConns),
		healthConfig:                       healthConfig,
		benchlistManager:                   benchlistManager,
		tlsKey:                             tlsKey,
		latestPeerIP:                       make(map[ids.ShortID]signedPeerIP),
		isFetchOnly:                        isFetchOnly,
		byteSlicePool: sync.Pool{
			New: func() interface{} {
				return make([]byte, 0, defaultByteSliceCap)
			},
		},
	}
	netw.b = Builder{
		Codec: Codec{
			compressor: compression.NewGzipCompressor(),
		},
		getByteSlice: func() []byte {
			return netw.byteSlicePool.Get().([]byte)
		},
	}
	netw.peers.initialize()
	netw.sendFailRateCalculator = math.NewSyncAverager(math.NewAverager(0, healthConfig.MaxSendFailRateHalflife, netw.clock.Time()))

	if err := netw.initialize(registerer); err != nil {
		log.Warn("initializing network metrics failed with: %s", err)
	}
	return netw
}

// GetAcceptedFrontier implements the Sender interface.
// Assumes [n.stateLock] is not held.
func (n *network) GetAcceptedFrontier(validatorIDs ids.ShortSet, chainID ids.ID, requestID uint32, deadline time.Duration) []ids.ShortID {
	// Only include the isCompressed flag in the message if the peer supports that flag
	// (i.e. they're on a sufficiently high version)
	msgWithIsCompressedFlag, err := n.b.GetAcceptedFrontier(chainID, requestID, uint64(deadline), true)
	n.log.AssertNoError(err)
	msgWithoutIsCompressedFlag, err := n.b.GetAcceptedFrontier(chainID, requestID, uint64(deadline), false)
	n.log.AssertNoError(err)

	sentTo := make([]ids.ShortID, 0, validatorIDs.Len())
	now := n.clock.Time()
	for _, peerElement := range n.getPeers(validatorIDs) {
		peer := peerElement.peer
		vID := peerElement.id
<<<<<<< HEAD
		includeIsCompressedFlag := peer != nil && peer.canHandleCompressed.GetValue()
		var msg Msg
		if includeIsCompressedFlag {
			msg = msgWithIsCompressedFlag
		} else {
			msg = msgWithoutIsCompressedFlag
		}
		msgLen := len(msg.Bytes())
		if peer == nil || !peer.connected.GetValue() || !peer.compatible.GetValue() || !peer.Send(msg, false) {
=======
		lenMsg := len(msg.Bytes())
		if peer == nil || !peer.finishedHandshake.GetValue() || !peer.Send(msg, false) {
>>>>>>> 4257dd4c
			n.log.Debug("failed to send GetAcceptedFrontier(%s, %s, %d)",
				vID,
				chainID,
				requestID)
			n.getAcceptedFrontier.numFailed.Inc()
			n.sendFailRateCalculator.Observe(1, now)
		} else {
			sentTo = append(sentTo, vID)
			n.getAcceptedFrontier.numSent.Inc()
			n.sendFailRateCalculator.Observe(0, now)
			n.getAcceptedFrontier.sentBytes.Add(float64(msgLen))
		}
	}
	return sentTo
}

// AcceptedFrontier implements the Sender interface.
// Assumes [n.stateLock] is not held.
func (n *network) AcceptedFrontier(nodeID ids.ShortID, chainID ids.ID, requestID uint32, containerIDs []ids.ID) {
	now := n.clock.Time()

	peer := n.getPeer(validatorID)
	includeIsCompressedFlag := peer != nil && peer.canHandleCompressed.GetValue()
	msg, err := n.b.AcceptedFrontier(chainID, requestID, containerIDs, includeIsCompressedFlag)
	if err != nil {
		n.log.Error("failed to build AcceptedFrontier(%s, %d, %s): %s",
			chainID,
			requestID,
			containerIDs,
			err)
		n.sendFailRateCalculator.Observe(1, now)
		return // Packing message failed
	}

<<<<<<< HEAD
	msgLen := len(msg.Bytes())
	if peer == nil || !peer.connected.GetValue() || !peer.compatible.GetValue() || !peer.Send(msg, true) {
=======
	peer := n.getPeer(nodeID)
	lenMsg := len(msg.Bytes())
	if peer == nil || !peer.finishedHandshake.GetValue() || !peer.Send(msg, true) {
>>>>>>> 4257dd4c
		n.log.Debug("failed to send AcceptedFrontier(%s, %s, %d, %s)",
			nodeID,
			chainID,
			requestID,
			containerIDs)
		n.acceptedFrontier.numFailed.Inc()
		n.sendFailRateCalculator.Observe(1, now)
	} else {
		n.acceptedFrontier.numSent.Inc()
		n.sendFailRateCalculator.Observe(0, now)
		n.acceptedFrontier.sentBytes.Add(float64(msgLen))
	}
}

// GetAccepted implements the Sender interface.
// Assumes [n.stateLock] is not held.
func (n *network) GetAccepted(validatorIDs ids.ShortSet, chainID ids.ID, requestID uint32, deadline time.Duration, containerIDs []ids.ID) []ids.ShortID {
	now := n.clock.Time()

	// Only include the isCompressed flag in the message if the peer supports that flag
	// (i.e. they're on a sufficiently high version)
	msgWithIsCompressedFlag, err := n.b.GetAccepted(chainID, requestID, uint64(deadline), containerIDs, true)
	if err != nil {
		n.log.Error("failed to build GetAccepted(%s, %d, %s): %s",
			chainID,
			requestID,
			containerIDs,
			err)
		n.sendFailRateCalculator.Observe(1, now)
		return nil
	}
	msgWithoutIsCompressedFlag, err := n.b.GetAccepted(chainID, requestID, uint64(deadline), containerIDs, false)
	if err != nil {
		n.log.Error("failed to build GetAccepted(%s, %d, %s): %s",
			chainID,
			requestID,
			containerIDs,
			err)
		n.sendFailRateCalculator.Observe(1, now)
		return nil
	}

	sentTo := make([]ids.ShortID, 0, validatorIDs.Len())
	for _, peerElement := range n.getPeers(validatorIDs) {
		peer := peerElement.peer
		vID := peerElement.id
<<<<<<< HEAD
		includeIsCompressedFlag := peer != nil && peer.canHandleCompressed.GetValue()
		var msg Msg
		if includeIsCompressedFlag {
			msg = msgWithIsCompressedFlag
		} else {
			msg = msgWithoutIsCompressedFlag
		}
		msgLen := len(msg.Bytes())
		if peer == nil || !peer.connected.GetValue() || !peer.compatible.GetValue() || !peer.Send(msg, false) {
=======
		lenMsg := len(msg.Bytes())
		if peer == nil || !peer.finishedHandshake.GetValue() || !peer.Send(msg, false) {
>>>>>>> 4257dd4c
			n.log.Debug("failed to send GetAccepted(%s, %s, %d, %s)",
				vID,
				chainID,
				requestID,
				containerIDs)
			n.getAccepted.numFailed.Inc()
			n.sendFailRateCalculator.Observe(1, now)
		} else {
			n.getAccepted.numSent.Inc()
			n.sendFailRateCalculator.Observe(0, now)
			n.getAccepted.sentBytes.Add(float64(msgLen))
			sentTo = append(sentTo, vID)
		}
	}
	return sentTo
}

// Accepted implements the Sender interface.
// Assumes [n.stateLock] is not held.
func (n *network) Accepted(nodeID ids.ShortID, chainID ids.ID, requestID uint32, containerIDs []ids.ID) {
	now := n.clock.Time()

	peer := n.getPeer(validatorID)
	includeIsCompressedFlag := peer != nil && peer.canHandleCompressed.GetValue()

	msg, err := n.b.Accepted(chainID, requestID, containerIDs, includeIsCompressedFlag)
	if err != nil {
		n.log.Error("failed to build Accepted(%s, %d, %s): %s",
			chainID,
			requestID,
			containerIDs,
			err)
		n.sendFailRateCalculator.Observe(1, now)
		return // Packing message failed
	}

<<<<<<< HEAD
	msgLen := len(msg.Bytes())
	if peer == nil || !peer.connected.GetValue() || !peer.compatible.GetValue() || !peer.Send(msg, true) {
=======
	peer := n.getPeer(nodeID)
	lenMsg := len(msg.Bytes())
	if peer == nil || !peer.finishedHandshake.GetValue() || !peer.Send(msg, true) {
>>>>>>> 4257dd4c
		n.log.Debug("failed to send Accepted(%s, %s, %d, %s)",
			nodeID,
			chainID,
			requestID,
			containerIDs)
		n.accepted.numFailed.Inc()
		n.sendFailRateCalculator.Observe(1, now)
	} else {
		n.sendFailRateCalculator.Observe(0, now)
		n.accepted.numSent.Inc()
		n.accepted.sentBytes.Add(float64(msgLen))
	}
}

// GetAncestors implements the Sender interface.
// Assumes [n.stateLock] is not held.
func (n *network) GetAncestors(validatorID ids.ShortID, chainID ids.ID, requestID uint32, deadline time.Duration, containerID ids.ID) bool {
	now := n.clock.Time()

	peer := n.getPeer(validatorID)
	includeIsCompressedFlag := peer != nil && peer.canHandleCompressed.GetValue()

	msg, err := n.b.GetAncestors(chainID, requestID, uint64(deadline), containerID, includeIsCompressedFlag)
	if err != nil {
		n.log.Error("failed to build GetAncestors message: %s", err)
		n.sendFailRateCalculator.Observe(1, now)
		return false
	}

<<<<<<< HEAD
	msgLen := len(msg.Bytes())
	if peer == nil || !peer.connected.GetValue() || !peer.compatible.GetValue() || !peer.Send(msg, true) {
=======
	peer := n.getPeer(validatorID)
	lenMsg := len(msg.Bytes())
	if peer == nil || !peer.finishedHandshake.GetValue() || !peer.Send(msg, true) {
>>>>>>> 4257dd4c
		n.log.Debug("failed to send GetAncestors(%s, %s, %d, %s)",
			validatorID,
			chainID,
			requestID,
			containerID)
		n.getAncestors.numFailed.Inc()
		n.sendFailRateCalculator.Observe(1, now)
		return false
	}
	n.getAncestors.numSent.Inc()
	n.sendFailRateCalculator.Observe(0, now)
	n.getAncestors.sentBytes.Add(float64(msgLen))
	return true
}

// MultiPut implements the Sender interface.
// Assumes [n.stateLock] is not held.
func (n *network) MultiPut(nodeID ids.ShortID, chainID ids.ID, requestID uint32, containers [][]byte) {
	now := n.clock.Time()

	peer := n.getPeer(validatorID)
	includeIsCompressedFlag := peer != nil && peer.canHandleCompressed.GetValue()
	msg, err := n.b.MultiPut(chainID, requestID, containers, includeIsCompressedFlag)
	if err != nil {
		n.log.Error("failed to build MultiPut message because of container of size %d", len(containers))
		n.sendFailRateCalculator.Observe(1, now)
		return
	}

<<<<<<< HEAD
	msgLen := len(msg.Bytes())
	if peer == nil || !peer.connected.GetValue() || !peer.compatible.GetValue() || !peer.Send(msg, true) {
=======
	peer := n.getPeer(nodeID)
	lenMsg := len(msg.Bytes())
	if peer == nil || !peer.finishedHandshake.GetValue() || !peer.Send(msg, true) {
>>>>>>> 4257dd4c
		n.log.Debug("failed to send MultiPut(%s, %s, %d, %d)",
			nodeID,
			chainID,
			requestID,
			len(containers))
		n.multiPut.numFailed.Inc()
		n.sendFailRateCalculator.Observe(1, now)
	} else {
		n.multiPut.numSent.Inc()
		n.sendFailRateCalculator.Observe(0, now)
		n.multiPut.sentBytes.Add(float64(msgLen))
	}
}

// Get implements the Sender interface.
// Assumes [n.stateLock] is not held.
func (n *network) Get(nodeID ids.ShortID, chainID ids.ID, requestID uint32, deadline time.Duration, containerID ids.ID) bool {
	now := n.clock.Time()

	peer := n.getPeer(validatorID)
	includeIsCompressedFlag := peer != nil && peer.canHandleCompressed.GetValue()

	msg, err := n.b.Get(chainID, requestID, uint64(deadline), containerID, includeIsCompressedFlag)
	n.log.AssertNoError(err)

<<<<<<< HEAD
	msgLen := len(msg.Bytes())
	if peer == nil || !peer.connected.GetValue() || !peer.compatible.GetValue() || !peer.Send(msg, true) {
=======
	peer := n.getPeer(nodeID)
	lenMsg := len(msg.Bytes())
	if peer == nil || !peer.finishedHandshake.GetValue() || !peer.Send(msg, true) {
>>>>>>> 4257dd4c
		n.log.Debug("failed to send Get(%s, %s, %d, %s)",
			nodeID,
			chainID,
			requestID,
			containerID)
		n.get.numFailed.Inc()
		n.sendFailRateCalculator.Observe(1, now)
		return false
	}
	n.get.numSent.Inc()
	n.sendFailRateCalculator.Observe(0, now)
	n.get.sentBytes.Add(float64(msgLen))
	return true
}

// Put implements the Sender interface.
// Assumes [n.stateLock] is not held.
func (n *network) Put(nodeID ids.ShortID, chainID ids.ID, requestID uint32, containerID ids.ID, container []byte) {
	now := n.clock.Time()

	peer := n.getPeer(validatorID)
	includeIsCompressedFlag := peer != nil && peer.canHandleCompressed.GetValue()
	msg, err := n.b.Put(chainID, requestID, containerID, container, includeIsCompressedFlag)
	if err != nil {
		n.log.Error("failed to build Put(%s, %d, %s): %s. len(container) : %d",
			chainID,
			requestID,
			containerID,
			err,
			len(container))
		n.sendFailRateCalculator.Observe(1, now)
		return
	}

<<<<<<< HEAD
	msgLen := len(msg.Bytes())
	if peer == nil || !peer.connected.GetValue() || !peer.compatible.GetValue() || !peer.Send(msg, true) {
=======
	peer := n.getPeer(nodeID)
	lenMsg := len(msg.Bytes())
	if peer == nil || !peer.finishedHandshake.GetValue() || !peer.Send(msg, true) {
>>>>>>> 4257dd4c
		n.log.Debug("failed to send Put(%s, %s, %d, %s)",
			nodeID,
			chainID,
			requestID,
			containerID)
		n.log.Verbo("container: %s", formatting.DumpBytes{Bytes: container})
		n.put.numFailed.Inc()
		n.sendFailRateCalculator.Observe(1, now)
	} else {
		n.put.numSent.Inc()
		n.sendFailRateCalculator.Observe(0, now)
		n.put.sentBytes.Add(float64(msgLen))
	}
}

// PushQuery implements the Sender interface.
// Assumes [n.stateLock] is not held.
func (n *network) PushQuery(validatorIDs ids.ShortSet, chainID ids.ID, requestID uint32, deadline time.Duration, containerID ids.ID, container []byte) []ids.ShortID {
	now := n.clock.Time()

	msgWithIsCompressedFlag, err := n.b.PushQuery(chainID, requestID, uint64(deadline), containerID, container, true)
	if err != nil {
		n.log.Error("failed to build PushQuery(%s, %d, %s): %s. len(container): %d",
			chainID,
			requestID,
			containerID,
			err,
			len(container))
		n.log.Verbo("container: %s", formatting.DumpBytes{Bytes: container})
		n.sendFailRateCalculator.Observe(1, now)
		return nil // Packing message failed
	}
	msgWithoutIsCompressedFlag, err := n.b.PushQuery(chainID, requestID, uint64(deadline), containerID, container, false)
	if err != nil {
		n.log.Error("failed to build PushQuery(%s, %d, %s): %s. len(container): %d",
			chainID,
			requestID,
			containerID,
			err,
			len(container))
		n.log.Verbo("container: %s", formatting.DumpBytes{Bytes: container})
		n.sendFailRateCalculator.Observe(1, now)
		return nil // Packing message failed
	}

	sentTo := make([]ids.ShortID, 0, validatorIDs.Len())
	for _, peerElement := range n.getPeers(validatorIDs) {
		peer := peerElement.peer
		vID := peerElement.id
<<<<<<< HEAD
		compress := peer != nil && peer.canHandleCompressed.GetValue()
		var msg Msg
		if compress {
			msg = msgWithIsCompressedFlag
		} else {
			msg = msgWithoutIsCompressedFlag
		}
		msgLen := len(msg.Bytes())
		if peer == nil || !peer.connected.GetValue() || !peer.compatible.GetValue() || !peer.Send(msg, false) {
=======
		lenMsg := len(msg.Bytes())
		if peer == nil || !peer.finishedHandshake.GetValue() || !peer.Send(msg, false) {
>>>>>>> 4257dd4c
			n.log.Debug("failed to send PushQuery(%s, %s, %d, %s)",
				vID,
				chainID,
				requestID,
				containerID)
			n.log.Verbo("container: %s", formatting.DumpBytes{Bytes: container})
			n.pushQuery.numFailed.Inc()
			n.sendFailRateCalculator.Observe(1, now)
		} else {
			sentTo = append(sentTo, vID)
			n.pushQuery.numSent.Inc()
			n.sendFailRateCalculator.Observe(0, now)
			n.pushQuery.sentBytes.Add(float64(msgLen))
		}
	}
	return sentTo
}

// PullQuery implements the Sender interface.
// Assumes [n.stateLock] is not held.
func (n *network) PullQuery(validatorIDs ids.ShortSet, chainID ids.ID, requestID uint32, deadline time.Duration, containerID ids.ID) []ids.ShortID {
	now := n.clock.Time()

	msgWithIsCompressedFlag, err := n.b.PullQuery(chainID, requestID, uint64(deadline), containerID, true)
	n.log.AssertNoError(err)

	msgWithoutIsCompressedFlag, err := n.b.PullQuery(chainID, requestID, uint64(deadline), containerID, false)
	n.log.AssertNoError(err)

	sentTo := make([]ids.ShortID, 0, validatorIDs.Len())
	for _, peerElement := range n.getPeers(validatorIDs) {
		peer := peerElement.peer
		vID := peerElement.id
<<<<<<< HEAD
		includeIsCompressedFlag := peer != nil && peer.canHandleCompressed.GetValue()
		var msg Msg
		if includeIsCompressedFlag {
			msg = msgWithIsCompressedFlag
		} else {
			msg = msgWithoutIsCompressedFlag
		}
		msgLen := len(msg.Bytes())
		if peer == nil || !peer.connected.GetValue() || !peer.compatible.GetValue() || !peer.Send(msg, false) {
=======
		lenMsg := len(msg.Bytes())
		if peer == nil || !peer.finishedHandshake.GetValue() || !peer.Send(msg, false) {
>>>>>>> 4257dd4c
			n.log.Debug("failed to send PullQuery(%s, %s, %d, %s)",
				vID,
				chainID,
				requestID,
				containerID)
			n.pullQuery.numFailed.Inc()
			n.sendFailRateCalculator.Observe(1, now)
		} else {
			sentTo = append(sentTo, vID)
			n.pullQuery.numSent.Inc()
			n.sendFailRateCalculator.Observe(0, now)
			n.pullQuery.sentBytes.Add(float64(msgLen))
		}
	}
	return sentTo
}

// Chits implements the Sender interface.
// Assumes [n.stateLock] is not held.
func (n *network) Chits(nodeID ids.ShortID, chainID ids.ID, requestID uint32, votes []ids.ID) {
	now := n.clock.Time()

	peer := n.getPeer(validatorID)
	includeIsCompressedFlag := peer == nil && peer.canHandleCompressed.GetValue()
	msg, err := n.b.Chits(chainID, requestID, votes, includeIsCompressedFlag)
	if err != nil {
		n.log.Error("failed to build Chits(%s, %d, %s): %s",
			chainID,
			requestID,
			votes,
			err)
		n.sendFailRateCalculator.Observe(1, now)
		return
	}

<<<<<<< HEAD
	msgLen := len(msg.Bytes())
	if peer == nil || !peer.connected.GetValue() || !peer.compatible.GetValue() || !peer.Send(msg, true) {
=======
	peer := n.getPeer(nodeID)
	lenMsg := len(msg.Bytes())
	if peer == nil || !peer.finishedHandshake.GetValue() || !peer.Send(msg, true) {
>>>>>>> 4257dd4c
		n.log.Debug("failed to send Chits(%s, %s, %d, %s)",
			nodeID,
			chainID,
			requestID,
			votes)
		n.chits.numFailed.Inc()
		n.sendFailRateCalculator.Observe(1, now)
	} else {
		n.sendFailRateCalculator.Observe(0, now)
		n.chits.numSent.Inc()
		n.chits.sentBytes.Add(float64(msgLen))
	}
}

// Gossip attempts to gossip the container to the network
// Assumes [n.stateLock] is not held.
func (n *network) Gossip(chainID, containerID ids.ID, container []byte) {
	if err := n.gossipContainer(chainID, containerID, container, n.gossipAcceptedFrontierSize); err != nil {
		n.log.Debug("failed to Gossip(%s, %s): %s", chainID, containerID, err)
		n.log.Verbo("container:\n%s", formatting.DumpBytes{Bytes: container})
	}
}

// Accept is called after every consensus decision
// Assumes [n.stateLock] is not held.
func (n *network) Accept(ctx *snow.Context, containerID ids.ID, container []byte) error {
	if !ctx.IsBootstrapped() {
		// don't gossip during bootstrapping
		return nil
	}
	return n.gossipContainer(ctx.ChainID, containerID, container, n.gossipOnAcceptSize)
}

// shouldUpgradeIncoming returns whether we should
// upgrade an incoming connection from a peer
// at the IP whose string repr. is [ipStr].
// Assumes stateLock is not held.
func (n *network) shouldUpgradeIncoming(ipStr string) bool {
	n.stateLock.RLock()
	defer n.stateLock.RUnlock()

	if _, ok := n.connectedIPs[ipStr]; ok {
		n.log.Debug("not upgrading connection to %s because it's connected", ipStr)
		return false
	}
	if _, ok := n.myIPs[ipStr]; ok {
		n.log.Debug("not upgrading connection to %s because it's myself", ipStr)
		return false
	}
	if _, ok := n.peerAliasIPs[ipStr]; ok {
		n.log.Debug("not upgrading connection to %s because it's an alias", ipStr)
		return false
	}
	if !n.connMeter.Allow(ipStr) {
		n.log.Debug("not upgrading connection to %s due to rate-limiting", ipStr)
		return false
	}

	// Note that we attempt to upgrade remote addresses in
	// [n.disconnectedIPs] because that could allow us to initialize
	// a connection with a peer we've been attempting to dial.
	return true
}

// Dispatch starts accepting connections from other nodes attempting to connect
// to this node.
// Assumes [n.stateLock] is not held.
func (n *network) Dispatch() error {
	go n.gossipPeerList() // Periodically gossip peers
	go func() {
		duration := time.Until(n.versionCompatibility.MaskTime())
		time.Sleep(duration)

		n.stateLock.Lock()
		defer n.stateLock.Unlock()

		n.hasMasked = true
		for _, vdrID := range n.maskedValidators.List() {
			if err := n.vdrs.MaskValidator(vdrID); err != nil {
				n.log.Error("failed to mask validator %s due to %s", vdrID, err)
			}
		}
		n.maskedValidators.Clear()
		n.log.Verbo("The new staking set is:\n%s", n.vdrs)
	}()
	for { // Continuously accept new connections
		conn, err := n.listener.Accept() // Returns error when n.Close() is called
		if err != nil {
			if netErr, ok := err.(net.Error); ok && netErr.Temporary() {
				// Sleep for a small amount of time to try to wait for the
				// temporary error to go away.
				time.Sleep(time.Millisecond)
				continue
			}

			// When [n].Close() is called, [n.listener].Close() is called.
			// This causes [n.listener].Accept() to return an error.
			// If that happened, don't log/return an error here.
			if n.closed.GetValue() {
				return errNetworkClosed
			}
			n.log.Debug("error during server accept: %s", err)
			return err
		}

		// We pessimistically drop an incoming connection if the remote
		// address is found in connectedIPs, myIPs, or peerAliasIPs.
		// This protects our node from spending CPU cycles on TLS
		// handshakes to upgrade connections from existing peers.
		// Specifically, this can occur when one of our existing
		// peers attempts to connect to one our IP aliases (that they
		// aren't yet aware is an alias).
		remoteAddr := conn.RemoteAddr().String()
		ip, err := utils.ToIPDesc(remoteAddr)
		if err != nil {
			return fmt.Errorf("unable to convert remote address %s to IPDesc: %w", remoteAddr, err)
		}
		ipStr := ip.IP.String()
		upgrade := n.shouldUpgradeIncoming(ipStr)
		if !upgrade {
			_ = conn.Close()
			continue
		}

		if conn, ok := conn.(*net.TCPConn); ok {
			if err := conn.SetLinger(0); err != nil {
				n.log.Warn("failed to set no linger due to: %s", err)
			}
			if err := conn.SetNoDelay(true); err != nil {
				n.log.Warn("failed to set socket nodelay due to: %s", err)
			}
		}

		go func() {
			if err := n.upgrade(newPeer(n, conn, utils.IPDesc{}), n.serverUpgrader); err != nil {
				n.log.Verbo("failed to upgrade connection: %s", err)
			}
		}()
	}
}

// Returns information about peers.
// If [nodeIDs] is empty, returns info about all peers that have finished
// the handshake. Otherwise, returns info about the peers in [nodeIDs]
// that have finished the handshake.
// Assumes [n.stateLock] is not held.
func (n *network) Peers(nodeIDs []ids.ShortID) []PeerID {
	n.stateLock.RLock()
	defer n.stateLock.RUnlock()

	if len(nodeIDs) == 0 { // Return info about all peers
		peers := make([]PeerID, 0, n.peers.size())
		for _, peer := range n.peers.peersList {
			if peer.finishedHandshake.GetValue() {
				peers = append(peers, PeerID{
					IP:           peer.conn.RemoteAddr().String(),
					PublicIP:     peer.getIP().String(),
					ID:           peer.nodeID.PrefixedString(constants.NodeIDPrefix),
					Version:      peer.versionStr.GetValue().(string),
					LastSent:     time.Unix(atomic.LoadInt64(&peer.lastSent), 0),
					LastReceived: time.Unix(atomic.LoadInt64(&peer.lastReceived), 0),
					Benched:      n.benchlistManager.GetBenched(peer.nodeID),
				})
			}
		}
		return peers
	}

	peers := make([]PeerID, 0, len(nodeIDs))
	for _, nodeID := range nodeIDs { // Return info about given peers
		if peer, ok := n.peers.getByID(nodeID); ok && peer.finishedHandshake.GetValue() {
			peers = append(peers, PeerID{
				IP:           peer.conn.RemoteAddr().String(),
				PublicIP:     peer.getIP().String(),
				ID:           peer.nodeID.PrefixedString(constants.NodeIDPrefix),
				Version:      peer.versionStr.GetValue().(string),
				LastSent:     time.Unix(atomic.LoadInt64(&peer.lastSent), 0),
				LastReceived: time.Unix(atomic.LoadInt64(&peer.lastReceived), 0),
				Benched:      n.benchlistManager.GetBenched(peer.nodeID),
			})
		}
	}
	return peers
}

// Close implements the Network interface
// Assumes [n.stateLock] is not held.
func (n *network) Close() error {
	n.closeOnce.Do(n.close)
	return nil
}

func (n *network) close() {
	n.log.Info("shutting down network")

	if err := n.listener.Close(); err != nil {
		n.log.Debug("closing network listener failed with: %s", err)
	}

	if n.closed.GetValue() {
		return
	}

	n.stateLock.Lock()
	if n.closed.GetValue() {
		n.stateLock.Unlock()
		return
	}
	n.closed.SetValue(true)

	peersToClose := make([]*peer, n.peers.size())
	copy(peersToClose, n.peers.peersList)
	n.peers.reset()
	n.stateLock.Unlock()

	for _, peer := range peersToClose {
		peer.Close() // Grabs the stateLock
	}
}

// TrackIP implements the Network interface
// Assumes [n.stateLock] is not held.
func (n *network) TrackIP(ip utils.IPDesc) {
	n.Track(ip, ids.ShortEmpty)
}

// Track implements the Network interface
// Assumes [n.stateLock] is not held.
func (n *network) Track(ip utils.IPDesc, nodeID ids.ShortID) {
	n.stateLock.Lock()
	defer n.stateLock.Unlock()

	n.track(ip, nodeID)
}

func (n *network) IP() utils.IPDesc {
	return n.ip.IP()
}

// Assumes [n.stateLock] is not held.
func (n *network) gossipContainer(chainID, containerID ids.ID, container []byte, numToGossip uint) error {
	now := n.clock.Time()

	msgWithIsCompressedFlag, err := n.b.Put(chainID, constants.GossipMsgRequestID, containerID, container, true)
	if err != nil {
		n.sendFailRateCalculator.Observe(1, now)
		return fmt.Errorf("attempted to pack too large of a Put message.\nContainer length: %d", len(container))
	}
	msgWithoutIsCompressedFlag, err := n.b.Put(chainID, constants.GossipMsgRequestID, containerID, container, false)
	if err != nil {
		n.sendFailRateCalculator.Observe(1, now)
		return fmt.Errorf("attempted to pack too large of a Put message.\nContainer length: %d", len(container))
	}

	allPeers := n.getAllPeers()

	if int(numToGossip) > len(allPeers) {
		numToGossip = uint(len(allPeers))
	}

	s := sampler.NewUniform()
	if err := s.Initialize(uint64(len(allPeers))); err != nil {
		return err
	}
	indices, err := s.Sample(int(numToGossip))
	if err != nil {
		return err
	}
	for _, index := range indices {
		peer := allPeers[int(index)]
		compress := peer.canHandleCompressed.GetValue()
		var msg Msg
		if compress {
			msg = msgWithIsCompressedFlag
		} else {
			msg = msgWithoutIsCompressedFlag
		}
		if peer.Send(msg, false) {
			n.put.numSent.Inc()
			n.sendFailRateCalculator.Observe(0, now)
		} else {
			n.sendFailRateCalculator.Observe(1, now)
			n.put.numFailed.Inc()
		}
	}
	return nil
}

// assumes the stateLock is held.
// Try to connect to [nodeID] at [ip].
func (n *network) track(ip utils.IPDesc, nodeID ids.ShortID) {
	if n.closed.GetValue() {
		return
	}

	str := ip.String()
	if _, ok := n.disconnectedIPs[str]; ok {
		return
	}
	if _, ok := n.connectedIPs[str]; ok {
		return
	}
	if _, ok := n.peerAliasIPs[str]; ok {
		return
	}
	if _, ok := n.myIPs[str]; ok {
		return
	}
	// If we saw an IP gossiped for this node ID
	// with a later timestamp, don't track this old IP
	if latestIP, ok := n.latestPeerIP[nodeID]; ok {
		if !latestIP.ip.Equal(ip) {
			return
		}
	}
	n.disconnectedIPs[str] = struct{}{}

	go n.connectTo(ip, nodeID)
}

// Assumes [n.stateLock] is not held. Only returns after the network is closed.
func (n *network) gossipPeerList() {
	t := time.NewTicker(n.peerListGossipFreq)
	defer t.Stop()

	for range t.C {
		if n.closed.GetValue() {
			return
		}

		allPeers := n.getAllPeers()
		if len(allPeers) == 0 {
			continue
		}

		stakers := make([]*peer, 0, len(allPeers))
		nonStakers := make([]*peer, 0, len(allPeers))
		for _, peer := range allPeers {
			if n.vdrs.Contains(peer.nodeID) {
				stakers = append(stakers, peer)
			} else {
				nonStakers = append(nonStakers, peer)
			}
		}

		numStakersToSend := (n.peerListGossipSize + n.peerListStakerGossipFraction - 1) / n.peerListStakerGossipFraction
		if len(stakers) < numStakersToSend {
			numStakersToSend = len(stakers)
		}
		numNonStakersToSend := n.peerListGossipSize - numStakersToSend
		if len(nonStakers) < numNonStakersToSend {
			numNonStakersToSend = len(nonStakers)
		}

		s := sampler.NewUniform()
		if err := s.Initialize(uint64(len(stakers))); err != nil {
			n.log.Error("failed to select stakers to sample: %s. len(stakers): %d",
				err,
				len(stakers))
			continue
		}
		stakerIndices, err := s.Sample(numStakersToSend)
		if err != nil {
			n.log.Error("failed to select stakers to sample: %s. len(stakers): %d",
				err,
				len(stakers))
			continue
		}

		if err := s.Initialize(uint64(len(nonStakers))); err != nil {
			n.log.Error("failed to select non-stakers to sample: %s. len(nonStakers): %d",
				err,
				len(nonStakers))
			continue
		}
		nonStakerIndices, err := s.Sample(numNonStakersToSend)
		if err != nil {
			n.log.Error("failed to select non-stakers to sample: %s. len(nonStakers): %d",
				err,
				len(nonStakers))
			continue
		}

		ipCerts, err := n.validatorIPs()
		if err != nil {
			n.log.Error("failed to fetch validator IPs: %s", err)
			continue
		}

		if len(ipCerts) == 0 {
			n.log.Debug("skipping validator IP gossiping as no IPs are connected")
			continue
		}

		msgWithIsCompressedFlag, err := n.b.PeerList(ipCerts, true)
		if err != nil {
			n.log.Error("failed to build signed peerlist to gossip: %s. len(ips): %d",
				err,
				len(ipCerts))
			continue
		}
		msgWithoutIsCompressedFlag, err := n.b.PeerList(ipCerts, false)
		if err != nil {
			n.log.Error("failed to build signed peerlist to gossip: %s. len(ips): %d",
				err,
				len(ipCerts))
			continue
		}

		for _, index := range stakerIndices {
			peer := stakers[int(index)]
			if peer.canHandleCompressed.GetValue() {
				peer.Send(msgWithIsCompressedFlag, false)
			} else {
				peer.Send(msgWithoutIsCompressedFlag, false)
			}
		}
		for _, index := range nonStakerIndices {
			peer := nonStakers[int(index)]
			if peer.canHandleCompressed.GetValue() {
				peer.Send(msgWithIsCompressedFlag, false)
			} else {
				peer.Send(msgWithoutIsCompressedFlag, false)
			}
		}
	}
}

// Returns when:
// * We connected to [ip]
// * The network is closed
// * We gave up connecting to [ip] because the IP is stale
// If [nodeID] == ids.ShortEmpty, won't cancel an existing
// attempt to connect to the peer with that IP.
// We do this so we don't cancel attempted to connect to bootstrap beacons.
// See method TrackIP.
// Assumes [n.stateLock] isn't held when this method is called.
func (n *network) connectTo(ip utils.IPDesc, nodeID ids.ShortID) {
	str := ip.String()
	n.stateLock.RLock()
	delay := n.retryDelay[str]
	n.stateLock.RUnlock()

	for {
		time.Sleep(delay)

		if delay == 0 {
			delay = n.initialReconnectDelay
		}

		// Randomization is only performed here to distribute reconnection
		// attempts to a node that previously shut down. This doesn't require
		// cryptographically secure random number generation.
		delay = time.Duration(float64(delay) * (1 + rand.Float64())) // #nosec G404
		if delay > n.maxReconnectDelay {
			// set the timeout to [.75, 1) * maxReconnectDelay
			delay = time.Duration(float64(n.maxReconnectDelay) * (3 + rand.Float64()) / 4) // #nosec G404
		}

		n.stateLock.Lock()
		_, isDisconnected := n.disconnectedIPs[str]
		_, isConnected := n.connectedIPs[str]
		_, isMyself := n.myIPs[str]
		// If we saw an IP gossiped for this node ID
		// with a later timestamp, don't track this old IP
		isLatestIP := true
		if latestIP, ok := n.latestPeerIP[nodeID]; ok {
			isLatestIP = latestIP.ip.Equal(ip)
		}
		closed := n.closed

		if !isDisconnected || !isLatestIP || isConnected || isMyself || closed.GetValue() {
			// If the IP was discovered by the peer connecting to us, we don't
			// need to attempt to connect anymore

			// If we've seen an IP gossiped for this peer with a later timestamp,
			// don't try to connect to the old IP anymore

			// If the IP was discovered to be our IP address, we don't need to
			// attempt to connect anymore

			// If the network was closed, we should stop attempting to connect
			// to the peer

			n.stateLock.Unlock()
			return
		}
		n.retryDelay[str] = delay
		n.stateLock.Unlock()

		// If we are already trying to connect to this node ID,
		// cancel the existing attempt.
		// If [nodeID] is the empty ID, [ip] is a bootstrap beacon.
		// In that case, don't cancel existing connection attempt.
		if nodeID != ids.ShortEmpty {
			if cancel, exists := n.connAttempts.Load(nodeID); exists {
				n.log.Verbo("canceling attempt to connect to stale IP of %s%s", constants.NodeIDPrefix, nodeID)
				cancel.(context.CancelFunc)()
			}
		}

		// When [cancel] is called, we give up on this attempt to connect
		// (if we have not yet connected.)
		// This occurs at the sooner of:
		// * [connectTo] is called again with the same node ID
		// * The call to [attemptConnect] below returns
		ctx, cancel := context.WithCancel(context.Background())
		n.connAttempts.Store(nodeID, cancel)

		// Attempt to connect
		err := n.attemptConnect(ctx, ip)
		cancel() // to avoid goroutine leak

		n.connAttempts.Delete(nodeID)

		if err == nil {
			return
		}
		n.log.Verbo("error attempting to connect to %s: %s. Reattempting in %s",
			ip, err, delay)
	}
}

// Attempt to connect to the peer at [ip].
// If [ctx] is canceled, stops trying to connect.
// Returns nil if:
// * A connection was established
// * The network is closed.
// * [ctx] is canceled.
// Assumes [n.stateLock] is not held when this method is called.
func (n *network) attemptConnect(ctx context.Context, ip utils.IPDesc) error {
	n.log.Verbo("attempting to connect to %s", ip)
	conn, err := n.dialer.Dial(ctx, ip)
	if err != nil {
		// If [ctx] was canceled, return nil so we don't try to connect again
		if ctx.Err() == context.Canceled {
			return nil
		}
		// Error wasn't because connection attempt was canceled
		return err
	}

	if conn, ok := conn.(*net.TCPConn); ok {
		if err := conn.SetLinger(0); err != nil {
			n.log.Warn("failed to set no linger due to: %s", err)
		}
		if err := conn.SetNoDelay(true); err != nil {
			n.log.Warn("failed to set socket nodelay due to: %s", err)
		}
	}
	return n.upgrade(newPeer(n, conn, ip), n.clientUpgrader)
}

// Assumes [n.stateLock] is not held. Returns an error if the peer's connection
// wasn't able to be upgraded.
func (n *network) upgrade(p *peer, upgrader Upgrader) error {
	if err := p.conn.SetReadDeadline(time.Now().Add(n.readHandshakeTimeout)); err != nil {
		_ = p.conn.Close()
		n.log.Verbo("failed to set the read deadline with %s", err)
		return err
	}

	nodeID, conn, cert, err := upgrader.Upgrade(p.conn)
	if err != nil {
		_ = p.conn.Close()
		n.log.Verbo("failed to upgrade connection with %s", err)
		return err
	}

	if err := conn.SetReadDeadline(time.Time{}); err != nil {
		_ = p.conn.Close()
		n.log.Verbo("failed to clear the read deadline with %s", err)
		return err
	}

	p.cert = cert
	p.sender = make(chan []byte, n.sendQueueSize)
	p.nodeID = nodeID
	p.conn = conn

	if err := n.tryAddPeer(p); err != nil {
		_ = p.conn.Close()
		n.log.Debug("dropping peer connection due to: %s", err)
	}
	return nil
}

// Returns an error if the peer couldn't be added.
// Assumes [n.stateLock] is not held.
func (n *network) tryAddPeer(p *peer) error {
	n.stateLock.Lock()
	defer n.stateLock.Unlock()

	if n.closed.GetValue() {
		// the network is closing, so make sure that no further reconnect
		// attempts are made.
		return errNetworkClosed
	}

	ip := p.getIP()

	// if this connection is myself, then I should delete the connection and
	// mark the IP as one of mine.
	if p.nodeID == n.id {
		if !ip.IsZero() {
			// if n.ip is less useful than p.ip set it to this IP
			if n.ip.IP().IsZero() {
				n.log.Info("setting my ip to %s because I was able to connect to myself through this channel",
					p.ip)
				n.ip.Update(p.ip)
			}
			str := ip.String()
			delete(n.disconnectedIPs, str)
			delete(n.retryDelay, str)
			n.myIPs[str] = struct{}{}
		}
		return errPeerIsMyself
	}

	// If I am already connected to this peer, then I should close this new
	// connection and add an alias record.
	if peer, ok := n.peers.getByID(p.nodeID); ok {
		if !ip.IsZero() {
			str := ip.String()
			delete(n.disconnectedIPs, str)
			delete(n.retryDelay, str)
			peer.addAlias(ip)
		}
		return fmt.Errorf("duplicated connection from %s at %s", p.nodeID.PrefixedString(constants.NodeIDPrefix), ip)
	}

	n.peers.add(p)
	n.numPeers.Set(float64(n.peers.size()))
	p.Start()
	return nil
}

// Returns the IPs, certs and signatures of validators we're connected
// to that have finished the handshake.
// Assumes [n.stateLock] is not held.
func (n *network) validatorIPs() ([]utils.IPCertDesc, error) {
	n.stateLock.RLock()
	defer n.stateLock.RUnlock()

	totalNumPeers := n.peers.size()

	numToSend := n.peerListSize
	if totalNumPeers < numToSend {
		numToSend = totalNumPeers
	}

	if numToSend == 0 {
		return nil, nil
	}
	res := make([]utils.IPCertDesc, 0, numToSend)

	s := sampler.NewUniform()
	if err := s.Initialize(uint64(totalNumPeers)); err != nil {
		return nil, err
	}

	for len(res) != numToSend {
		sampledIdx, err := s.Next() // lazy-sampling
		if err != nil {
			// all peers have been sampled and not enough valid ones found.
			// return what we have
			return res, nil
		}

		// TODO: consider possibility of grouping peers in different buckets
		// (e.g. validators/non-validators, connected/disconnected)
		peer, found := n.peers.getByIdx(int(sampledIdx))
		if !found {
			return res, fmt.Errorf("no peer at index %v", sampledIdx)
		}

		peerIP := peer.getIP()
		switch {
		case !peer.finishedHandshake.GetValue():
			continue
		case peerIP.IsZero():
			continue
		case !n.vdrs.Contains(peer.nodeID):
			continue
		}

		peerVersion := peer.versionStruct.GetValue().(version.Application)
		if n.versionCompatibility.Unmaskable(peerVersion) != nil {
			continue
		}

		signedIP, ok := peer.sigAndTime.GetValue().(signedPeerIP)
		if !ok || !signedIP.ip.Equal(peerIP) {
			continue
		}

		res = append(res, utils.IPCertDesc{
			IPDesc:    peerIP,
			Signature: signedIP.signature,
			Cert:      peer.cert,
			Time:      signedIP.time,
		})
	}

	return res, nil
}

// Should only be called after the peer finishes the handshake.
// Should not be called after [disconnected] is called with this peer.
// Assumes [n.stateLock] is not held.
func (n *network) connected(p *peer) {
	p.net.stateLock.Lock()
	defer p.net.stateLock.Unlock()

	p.finishedHandshake.SetValue(true)

	peerVersion := p.versionStruct.GetValue().(version.Application)

	if n.hasMasked {
		if n.versionCompatibility.Unmaskable(peerVersion) != nil {
			if err := n.vdrs.MaskValidator(p.nodeID); err != nil {
				n.log.Error("failed to mask validator %s due to %s", p.nodeID, err)
			}
		} else {
			if err := n.vdrs.RevealValidator(p.nodeID); err != nil {
				n.log.Error("failed to reveal validator %s due to %s", p.nodeID, err)
			}
		}
		n.log.Verbo("The new staking set is:\n%s", n.vdrs)
	} else {
		if n.versionCompatibility.WontMask(peerVersion) != nil {
			n.maskedValidators.Add(p.nodeID)
		} else {
			n.maskedValidators.Remove(p.nodeID)
		}
	}

	// TODO also delete an entry from this map when they leave the validator set
	delete(n.latestPeerIP, p.nodeID)

	ip := p.getIP()
	n.log.Debug("connected to %s at %s", p.nodeID, ip)

	if !ip.IsZero() {
		str := ip.String()

		delete(n.disconnectedIPs, str)
		delete(n.retryDelay, str)
		n.connectedIPs[str] = struct{}{}
	}

	n.router.Connected(p.nodeID)
}

// should only be called after the peer is marked as connected.
// Assumes [n.stateLock] is not held.
func (n *network) disconnected(p *peer) {
	p.net.stateLock.Lock()
	defer p.net.stateLock.Unlock()

	ip := p.getIP()

	n.log.Debug("disconnected from %s at %s", p.nodeID, ip)

	n.peers.remove(p)
	n.numPeers.Set(float64(n.peers.size()))

	p.releaseAllAliases()

	if !ip.IsZero() {
		str := ip.String()

		delete(n.disconnectedIPs, str)
		delete(n.connectedIPs, str)

		if n.vdrs.Contains(p.nodeID) {
			n.track(ip, p.nodeID)
		}
	}

	// Only send Disconnected to router if Connected was sent
	if p.finishedHandshake.GetValue() {
		n.router.Disconnected(p.nodeID)
	}
}

// holds onto the peer object as a result of helper functions
type PeerElement struct {
	// the peer, if it wasn't a peer when we cloned the list this value will be
	// nil
	peer *peer
	// this is the validator id for the peer, we pass back to the caller for
	// logging purposes
	id ids.ShortID
}

// Safe copy the peers dressed as a PeerElement
// Assumes [n.stateLock] is not held.
func (n *network) getPeers(nodeIDs ids.ShortSet) []*PeerElement {
	n.stateLock.RLock()
	defer n.stateLock.RUnlock()

	if n.closed.GetValue() {
		return nil
	}

	peers := make([]*PeerElement, nodeIDs.Len())
	i := 0
	for nodeID := range nodeIDs {
		nodeID := nodeID                   // Prevent overwrite in next loop iteration
		peer, _ := n.peers.getByID(nodeID) // note: peer may be nil
		peers[i] = &PeerElement{
			peer: peer,
			id:   nodeID,
		}
		i++
	}

	return peers
}

// Returns a copy of the peer set.
// Only includes peers that have finished the handshake.
// Assumes [n.stateLock] is not held.
func (n *network) getAllPeers() []*peer {
	n.stateLock.RLock()
	defer n.stateLock.RUnlock()

	if n.closed.GetValue() {
		return nil
	}

	peers := make([]*peer, 0, n.peers.size())
	for _, peer := range n.peers.peersList {
		if peer.finishedHandshake.GetValue() {
			peers = append(peers, peer)
		}
	}
	return peers
}

// Safe find a single peer
// Assumes [n.stateLock] is not held.
func (n *network) getPeer(nodeID ids.ShortID) *peer {
	n.stateLock.RLock()
	defer n.stateLock.RUnlock()

	if n.closed.GetValue() {
		return nil
	}

	res, _ := n.peers.getByID(nodeID) // note: peer may be nil
	return res
}

// HealthCheck returns information about several network layer health checks.
// 1) Information about health check results
// 2) An error if the health check reports unhealthy
// Assumes [n.stateLock] is not held
func (n *network) HealthCheck() (interface{}, error) {
	// Get some data with the state lock held
	connectedTo := 0
	n.stateLock.RLock()
	for _, peer := range n.peers.peersList {
		if peer != nil && peer.finishedHandshake.GetValue() {
			connectedTo++
		}
	}
	pendingSendBytes := atomic.LoadInt64(&n.pendingBytes)
	sendFailRate := n.sendFailRateCalculator.Read()
	n.stateLock.RUnlock()

	// Make sure we're connected to at least the minimum number of peers
	healthy := connectedTo >= int(n.healthConfig.MinConnectedPeers)
	details := map[string]interface{}{
		"connectedPeers": connectedTo,
	}

	// Make sure we've received an incoming message within the threshold
	now := n.clock.Time()

	lastMsgReceivedAt := time.Unix(atomic.LoadInt64(&n.lastMsgReceivedTime), 0)
	timeSinceLastMsgReceived := now.Sub(lastMsgReceivedAt)
	healthy = healthy && timeSinceLastMsgReceived <= n.healthConfig.MaxTimeSinceMsgReceived
	details["timeSinceLastMsgReceived"] = timeSinceLastMsgReceived.String()
	n.metrics.timeSinceLastMsgReceived.Set(float64(timeSinceLastMsgReceived.Milliseconds()))

	// Make sure we've sent an outgoing message within the threshold
	lastMsgSentAt := time.Unix(atomic.LoadInt64(&n.lastMsgSentTime), 0)
	timeSinceLastMsgSent := now.Sub(lastMsgSentAt)
	healthy = healthy && timeSinceLastMsgSent <= n.healthConfig.MaxTimeSinceMsgSent
	details["timeSinceLastMsgSent"] = timeSinceLastMsgSent.String()
	n.metrics.timeSinceLastMsgSent.Set(float64(timeSinceLastMsgSent.Milliseconds()))

	// Make sure the send queue isn't too full
	portionFull := float64(pendingSendBytes) / float64(n.maxNetworkPendingSendBytes) // In [0,1]
	healthy = healthy && portionFull <= n.healthConfig.MaxPortionSendQueueBytesFull
	details["sendQueuePortionFull"] = portionFull
	n.metrics.sendQueuePortionFull.Set(portionFull)

	// Make sure the message send failed rate isn't too high
	healthy = healthy && sendFailRate <= n.healthConfig.MaxSendFailRate
	details["sendFailRate"] = sendFailRate
	n.metrics.sendFailRate.Set(sendFailRate)

	// Network layer is unhealthy
	if !healthy {
		return details, errNetworkLayerUnhealthy
	}
	return details, nil
}

// assume [n.stateLock] is held. Returns the timestamp and signature that should
// be sent in a Version message. We only update these values when our IP has
// changed.
func (n *network) getVersion(ip utils.IPDesc) (uint64, []byte, error) {
	n.timeForIPLock.Lock()
	defer n.timeForIPLock.Unlock()

	if !ip.Equal(n.lastVersionIP) {
		newTimestamp := n.clock.Unix()
		msgHash := ipAndTimeHash(ip, newTimestamp)
		sig, err := n.tlsKey.Sign(cryptorand.Reader, msgHash, crypto.SHA256)
		if err != nil {
			return 0, nil, err
		}

		n.lastVersionIP = ip
		n.lastVersionTimestamp = newTimestamp
		n.lastVersionSignature = sig
	}

	return n.lastVersionTimestamp, n.lastVersionSignature, nil
}<|MERGE_RESOLUTION|>--- conflicted
+++ resolved
@@ -427,7 +427,7 @@
 
 // GetAcceptedFrontier implements the Sender interface.
 // Assumes [n.stateLock] is not held.
-func (n *network) GetAcceptedFrontier(validatorIDs ids.ShortSet, chainID ids.ID, requestID uint32, deadline time.Duration) []ids.ShortID {
+func (n *network) GetAcceptedFrontier(nodeIDs ids.ShortSet, chainID ids.ID, requestID uint32, deadline time.Duration) []ids.ShortID {
 	// Only include the isCompressed flag in the message if the peer supports that flag
 	// (i.e. they're on a sufficiently high version)
 	msgWithIsCompressedFlag, err := n.b.GetAcceptedFrontier(chainID, requestID, uint64(deadline), true)
@@ -435,12 +435,11 @@
 	msgWithoutIsCompressedFlag, err := n.b.GetAcceptedFrontier(chainID, requestID, uint64(deadline), false)
 	n.log.AssertNoError(err)
 
-	sentTo := make([]ids.ShortID, 0, validatorIDs.Len())
+	sentTo := make([]ids.ShortID, 0, nodeIDs.Len())
 	now := n.clock.Time()
-	for _, peerElement := range n.getPeers(validatorIDs) {
+	for _, peerElement := range n.getPeers(nodeIDs) {
 		peer := peerElement.peer
-		vID := peerElement.id
-<<<<<<< HEAD
+		nodeID := peerElement.id
 		includeIsCompressedFlag := peer != nil && peer.canHandleCompressed.GetValue()
 		var msg Msg
 		if includeIsCompressedFlag {
@@ -449,19 +448,15 @@
 			msg = msgWithoutIsCompressedFlag
 		}
 		msgLen := len(msg.Bytes())
-		if peer == nil || !peer.connected.GetValue() || !peer.compatible.GetValue() || !peer.Send(msg, false) {
-=======
-		lenMsg := len(msg.Bytes())
 		if peer == nil || !peer.finishedHandshake.GetValue() || !peer.Send(msg, false) {
->>>>>>> 4257dd4c
 			n.log.Debug("failed to send GetAcceptedFrontier(%s, %s, %d)",
-				vID,
+				nodeID,
 				chainID,
 				requestID)
 			n.getAcceptedFrontier.numFailed.Inc()
 			n.sendFailRateCalculator.Observe(1, now)
 		} else {
-			sentTo = append(sentTo, vID)
+			sentTo = append(sentTo, nodeID)
 			n.getAcceptedFrontier.numSent.Inc()
 			n.sendFailRateCalculator.Observe(0, now)
 			n.getAcceptedFrontier.sentBytes.Add(float64(msgLen))
@@ -475,7 +470,7 @@
 func (n *network) AcceptedFrontier(nodeID ids.ShortID, chainID ids.ID, requestID uint32, containerIDs []ids.ID) {
 	now := n.clock.Time()
 
-	peer := n.getPeer(validatorID)
+	peer := n.getPeer(nodeID)
 	includeIsCompressedFlag := peer != nil && peer.canHandleCompressed.GetValue()
 	msg, err := n.b.AcceptedFrontier(chainID, requestID, containerIDs, includeIsCompressedFlag)
 	if err != nil {
@@ -488,14 +483,8 @@
 		return // Packing message failed
 	}
 
-<<<<<<< HEAD
 	msgLen := len(msg.Bytes())
-	if peer == nil || !peer.connected.GetValue() || !peer.compatible.GetValue() || !peer.Send(msg, true) {
-=======
-	peer := n.getPeer(nodeID)
-	lenMsg := len(msg.Bytes())
 	if peer == nil || !peer.finishedHandshake.GetValue() || !peer.Send(msg, true) {
->>>>>>> 4257dd4c
 		n.log.Debug("failed to send AcceptedFrontier(%s, %s, %d, %s)",
 			nodeID,
 			chainID,
@@ -512,7 +501,7 @@
 
 // GetAccepted implements the Sender interface.
 // Assumes [n.stateLock] is not held.
-func (n *network) GetAccepted(validatorIDs ids.ShortSet, chainID ids.ID, requestID uint32, deadline time.Duration, containerIDs []ids.ID) []ids.ShortID {
+func (n *network) GetAccepted(nodeIDs ids.ShortSet, chainID ids.ID, requestID uint32, deadline time.Duration, containerIDs []ids.ID) []ids.ShortID {
 	now := n.clock.Time()
 
 	// Only include the isCompressed flag in the message if the peer supports that flag
@@ -538,11 +527,10 @@
 		return nil
 	}
 
-	sentTo := make([]ids.ShortID, 0, validatorIDs.Len())
-	for _, peerElement := range n.getPeers(validatorIDs) {
+	sentTo := make([]ids.ShortID, 0, nodeIDs.Len())
+	for _, peerElement := range n.getPeers(nodeIDs) {
 		peer := peerElement.peer
 		vID := peerElement.id
-<<<<<<< HEAD
 		includeIsCompressedFlag := peer != nil && peer.canHandleCompressed.GetValue()
 		var msg Msg
 		if includeIsCompressedFlag {
@@ -551,11 +539,7 @@
 			msg = msgWithoutIsCompressedFlag
 		}
 		msgLen := len(msg.Bytes())
-		if peer == nil || !peer.connected.GetValue() || !peer.compatible.GetValue() || !peer.Send(msg, false) {
-=======
-		lenMsg := len(msg.Bytes())
 		if peer == nil || !peer.finishedHandshake.GetValue() || !peer.Send(msg, false) {
->>>>>>> 4257dd4c
 			n.log.Debug("failed to send GetAccepted(%s, %s, %d, %s)",
 				vID,
 				chainID,
@@ -578,7 +562,7 @@
 func (n *network) Accepted(nodeID ids.ShortID, chainID ids.ID, requestID uint32, containerIDs []ids.ID) {
 	now := n.clock.Time()
 
-	peer := n.getPeer(validatorID)
+	peer := n.getPeer(nodeID)
 	includeIsCompressedFlag := peer != nil && peer.canHandleCompressed.GetValue()
 
 	msg, err := n.b.Accepted(chainID, requestID, containerIDs, includeIsCompressedFlag)
@@ -592,14 +576,8 @@
 		return // Packing message failed
 	}
 
-<<<<<<< HEAD
 	msgLen := len(msg.Bytes())
-	if peer == nil || !peer.connected.GetValue() || !peer.compatible.GetValue() || !peer.Send(msg, true) {
-=======
-	peer := n.getPeer(nodeID)
-	lenMsg := len(msg.Bytes())
 	if peer == nil || !peer.finishedHandshake.GetValue() || !peer.Send(msg, true) {
->>>>>>> 4257dd4c
 		n.log.Debug("failed to send Accepted(%s, %s, %d, %s)",
 			nodeID,
 			chainID,
@@ -616,10 +594,10 @@
 
 // GetAncestors implements the Sender interface.
 // Assumes [n.stateLock] is not held.
-func (n *network) GetAncestors(validatorID ids.ShortID, chainID ids.ID, requestID uint32, deadline time.Duration, containerID ids.ID) bool {
+func (n *network) GetAncestors(nodeID ids.ShortID, chainID ids.ID, requestID uint32, deadline time.Duration, containerID ids.ID) bool {
 	now := n.clock.Time()
 
-	peer := n.getPeer(validatorID)
+	peer := n.getPeer(nodeID)
 	includeIsCompressedFlag := peer != nil && peer.canHandleCompressed.GetValue()
 
 	msg, err := n.b.GetAncestors(chainID, requestID, uint64(deadline), containerID, includeIsCompressedFlag)
@@ -629,16 +607,10 @@
 		return false
 	}
 
-<<<<<<< HEAD
 	msgLen := len(msg.Bytes())
-	if peer == nil || !peer.connected.GetValue() || !peer.compatible.GetValue() || !peer.Send(msg, true) {
-=======
-	peer := n.getPeer(validatorID)
-	lenMsg := len(msg.Bytes())
 	if peer == nil || !peer.finishedHandshake.GetValue() || !peer.Send(msg, true) {
->>>>>>> 4257dd4c
 		n.log.Debug("failed to send GetAncestors(%s, %s, %d, %s)",
-			validatorID,
+			nodeID,
 			chainID,
 			requestID,
 			containerID)
@@ -657,7 +629,7 @@
 func (n *network) MultiPut(nodeID ids.ShortID, chainID ids.ID, requestID uint32, containers [][]byte) {
 	now := n.clock.Time()
 
-	peer := n.getPeer(validatorID)
+	peer := n.getPeer(nodeID)
 	includeIsCompressedFlag := peer != nil && peer.canHandleCompressed.GetValue()
 	msg, err := n.b.MultiPut(chainID, requestID, containers, includeIsCompressedFlag)
 	if err != nil {
@@ -666,14 +638,8 @@
 		return
 	}
 
-<<<<<<< HEAD
 	msgLen := len(msg.Bytes())
-	if peer == nil || !peer.connected.GetValue() || !peer.compatible.GetValue() || !peer.Send(msg, true) {
-=======
-	peer := n.getPeer(nodeID)
-	lenMsg := len(msg.Bytes())
 	if peer == nil || !peer.finishedHandshake.GetValue() || !peer.Send(msg, true) {
->>>>>>> 4257dd4c
 		n.log.Debug("failed to send MultiPut(%s, %s, %d, %d)",
 			nodeID,
 			chainID,
@@ -693,20 +659,14 @@
 func (n *network) Get(nodeID ids.ShortID, chainID ids.ID, requestID uint32, deadline time.Duration, containerID ids.ID) bool {
 	now := n.clock.Time()
 
-	peer := n.getPeer(validatorID)
+	peer := n.getPeer(nodeID)
 	includeIsCompressedFlag := peer != nil && peer.canHandleCompressed.GetValue()
 
 	msg, err := n.b.Get(chainID, requestID, uint64(deadline), containerID, includeIsCompressedFlag)
 	n.log.AssertNoError(err)
 
-<<<<<<< HEAD
 	msgLen := len(msg.Bytes())
-	if peer == nil || !peer.connected.GetValue() || !peer.compatible.GetValue() || !peer.Send(msg, true) {
-=======
-	peer := n.getPeer(nodeID)
-	lenMsg := len(msg.Bytes())
 	if peer == nil || !peer.finishedHandshake.GetValue() || !peer.Send(msg, true) {
->>>>>>> 4257dd4c
 		n.log.Debug("failed to send Get(%s, %s, %d, %s)",
 			nodeID,
 			chainID,
@@ -727,7 +687,7 @@
 func (n *network) Put(nodeID ids.ShortID, chainID ids.ID, requestID uint32, containerID ids.ID, container []byte) {
 	now := n.clock.Time()
 
-	peer := n.getPeer(validatorID)
+	peer := n.getPeer(nodeID)
 	includeIsCompressedFlag := peer != nil && peer.canHandleCompressed.GetValue()
 	msg, err := n.b.Put(chainID, requestID, containerID, container, includeIsCompressedFlag)
 	if err != nil {
@@ -741,14 +701,8 @@
 		return
 	}
 
-<<<<<<< HEAD
 	msgLen := len(msg.Bytes())
-	if peer == nil || !peer.connected.GetValue() || !peer.compatible.GetValue() || !peer.Send(msg, true) {
-=======
-	peer := n.getPeer(nodeID)
-	lenMsg := len(msg.Bytes())
 	if peer == nil || !peer.finishedHandshake.GetValue() || !peer.Send(msg, true) {
->>>>>>> 4257dd4c
 		n.log.Debug("failed to send Put(%s, %s, %d, %s)",
 			nodeID,
 			chainID,
@@ -766,7 +720,7 @@
 
 // PushQuery implements the Sender interface.
 // Assumes [n.stateLock] is not held.
-func (n *network) PushQuery(validatorIDs ids.ShortSet, chainID ids.ID, requestID uint32, deadline time.Duration, containerID ids.ID, container []byte) []ids.ShortID {
+func (n *network) PushQuery(nodeIDs ids.ShortSet, chainID ids.ID, requestID uint32, deadline time.Duration, containerID ids.ID, container []byte) []ids.ShortID {
 	now := n.clock.Time()
 
 	msgWithIsCompressedFlag, err := n.b.PushQuery(chainID, requestID, uint64(deadline), containerID, container, true)
@@ -794,11 +748,10 @@
 		return nil // Packing message failed
 	}
 
-	sentTo := make([]ids.ShortID, 0, validatorIDs.Len())
-	for _, peerElement := range n.getPeers(validatorIDs) {
+	sentTo := make([]ids.ShortID, 0, nodeIDs.Len())
+	for _, peerElement := range n.getPeers(nodeIDs) {
 		peer := peerElement.peer
 		vID := peerElement.id
-<<<<<<< HEAD
 		compress := peer != nil && peer.canHandleCompressed.GetValue()
 		var msg Msg
 		if compress {
@@ -807,11 +760,7 @@
 			msg = msgWithoutIsCompressedFlag
 		}
 		msgLen := len(msg.Bytes())
-		if peer == nil || !peer.connected.GetValue() || !peer.compatible.GetValue() || !peer.Send(msg, false) {
-=======
-		lenMsg := len(msg.Bytes())
 		if peer == nil || !peer.finishedHandshake.GetValue() || !peer.Send(msg, false) {
->>>>>>> 4257dd4c
 			n.log.Debug("failed to send PushQuery(%s, %s, %d, %s)",
 				vID,
 				chainID,
@@ -832,7 +781,7 @@
 
 // PullQuery implements the Sender interface.
 // Assumes [n.stateLock] is not held.
-func (n *network) PullQuery(validatorIDs ids.ShortSet, chainID ids.ID, requestID uint32, deadline time.Duration, containerID ids.ID) []ids.ShortID {
+func (n *network) PullQuery(nodeIDs ids.ShortSet, chainID ids.ID, requestID uint32, deadline time.Duration, containerID ids.ID) []ids.ShortID {
 	now := n.clock.Time()
 
 	msgWithIsCompressedFlag, err := n.b.PullQuery(chainID, requestID, uint64(deadline), containerID, true)
@@ -841,11 +790,10 @@
 	msgWithoutIsCompressedFlag, err := n.b.PullQuery(chainID, requestID, uint64(deadline), containerID, false)
 	n.log.AssertNoError(err)
 
-	sentTo := make([]ids.ShortID, 0, validatorIDs.Len())
-	for _, peerElement := range n.getPeers(validatorIDs) {
+	sentTo := make([]ids.ShortID, 0, nodeIDs.Len())
+	for _, peerElement := range n.getPeers(nodeIDs) {
 		peer := peerElement.peer
 		vID := peerElement.id
-<<<<<<< HEAD
 		includeIsCompressedFlag := peer != nil && peer.canHandleCompressed.GetValue()
 		var msg Msg
 		if includeIsCompressedFlag {
@@ -854,11 +802,7 @@
 			msg = msgWithoutIsCompressedFlag
 		}
 		msgLen := len(msg.Bytes())
-		if peer == nil || !peer.connected.GetValue() || !peer.compatible.GetValue() || !peer.Send(msg, false) {
-=======
-		lenMsg := len(msg.Bytes())
 		if peer == nil || !peer.finishedHandshake.GetValue() || !peer.Send(msg, false) {
->>>>>>> 4257dd4c
 			n.log.Debug("failed to send PullQuery(%s, %s, %d, %s)",
 				vID,
 				chainID,
@@ -881,7 +825,7 @@
 func (n *network) Chits(nodeID ids.ShortID, chainID ids.ID, requestID uint32, votes []ids.ID) {
 	now := n.clock.Time()
 
-	peer := n.getPeer(validatorID)
+	peer := n.getPeer(nodeID)
 	includeIsCompressedFlag := peer == nil && peer.canHandleCompressed.GetValue()
 	msg, err := n.b.Chits(chainID, requestID, votes, includeIsCompressedFlag)
 	if err != nil {
@@ -894,14 +838,8 @@
 		return
 	}
 
-<<<<<<< HEAD
 	msgLen := len(msg.Bytes())
-	if peer == nil || !peer.connected.GetValue() || !peer.compatible.GetValue() || !peer.Send(msg, true) {
-=======
-	peer := n.getPeer(nodeID)
-	lenMsg := len(msg.Bytes())
 	if peer == nil || !peer.finishedHandshake.GetValue() || !peer.Send(msg, true) {
->>>>>>> 4257dd4c
 		n.log.Debug("failed to send Chits(%s, %s, %d, %s)",
 			nodeID,
 			chainID,
